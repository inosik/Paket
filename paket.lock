NUGET
  remote: https://nuget.org/api/v2
  specs:
<<<<<<< HEAD
    FAKE (3.17.0)
    FSharp.Compiler.Service (0.0.82)
    FSharp.Formatting (2.7.4)
      FSharp.Compiler.Service (>= 0.0.82)
      FSharpVSPowerTools.Core (>= 1.7.0)
    FSharpVSPowerTools.Core (1.7.0)
=======
    FAKE (3.14.0)
    FSharp.Compiler.Service (0.0.82)
    FSharp.Formatting (2.6.2)
>>>>>>> 6dc290d3
      FSharp.Compiler.Service (>= 0.0.81)
    Microsoft.Bcl (1.1.9)
      Microsoft.Bcl.Build (>= 1.0.14)
    Microsoft.Bcl.Build (1.0.21)
    Microsoft.Net.Http (2.2.28)
      Microsoft.Bcl (>= 1.1.9)
      Microsoft.Bcl.Build (>= 1.0.14)
    NuGet.CommandLine (2.8.3)
    NUnit (2.6.4)
    NUnit.Runners (2.6.4)
    Octokit (0.6.2)
      Microsoft.Net.Http
    SourceLink.Fake (0.4.2)
GITHUB
  remote: fsharp/FAKE
  specs:
    modules/Octokit/Octokit.fsx (412ed0da4a9a8635e243e2ea06cf654ca805f6d8)
      Octokit<|MERGE_RESOLUTION|>--- conflicted
+++ resolved
@@ -1,18 +1,12 @@
 NUGET
   remote: https://nuget.org/api/v2
   specs:
-<<<<<<< HEAD
     FAKE (3.17.0)
     FSharp.Compiler.Service (0.0.82)
     FSharp.Formatting (2.7.4)
       FSharp.Compiler.Service (>= 0.0.82)
       FSharpVSPowerTools.Core (>= 1.7.0)
     FSharpVSPowerTools.Core (1.7.0)
-=======
-    FAKE (3.14.0)
-    FSharp.Compiler.Service (0.0.82)
-    FSharp.Formatting (2.6.2)
->>>>>>> 6dc290d3
       FSharp.Compiler.Service (>= 0.0.81)
     Microsoft.Bcl (1.1.9)
       Microsoft.Bcl.Build (>= 1.0.14)
