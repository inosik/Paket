NUGET
  remote: https://www.nuget.org/api/v2
  specs:
    Argu (2.1)
    Chessie (0.5.1)
      FSharp.Core
    FSharp.Core (4.0.0.1) - redirects: force
    Newtonsoft.Json (8.0.3) - redirects: force
GITHUB
  remote: fsharp/FAKE
  specs:
<<<<<<< HEAD
    src/app/FakeLib/Globbing/Globbing.fs (ece5062f554b26f01a483907d660a275a057c32e)
=======
    src/app/FakeLib/Globbing/Globbing.fs (59dfade480c5f9107107f11af366aaae1f4a9157)
>>>>>>> fbeb4880
  remote: fsharp/FSharp.Data
  specs:
    src/CommonProviderImplementation/AssemblyReader.fs (f815de5e8108bb7de25dde75135707719afd8e09)
GROUP Build
NUGET
  remote: https://www.nuget.org/api/v2
  specs:
<<<<<<< HEAD
    FAKE (4.25.1)
=======
    FAKE (4.25.2)
>>>>>>> fbeb4880
    FSharp.Compiler.Service (2.0.0.6)
    FSharp.Formatting (2.14.2)
      FSharp.Compiler.Service (2.0.0.6)
      FSharpVSPowerTools.Core (>= 2.3 < 2.4)
    FSharpVSPowerTools.Core (2.3)
      FSharp.Compiler.Service (>= 2.0.0.3)
    ILRepack (2.0.10)
    Microsoft.Bcl (1.1.10) - framework: net10, net11, net20, net30, net35, net40, net40-full
      Microsoft.Bcl.Build (>= 1.0.14)
    Microsoft.Bcl.Build (1.0.21) - import_targets: false, framework: net10, net11, net20, net30, net35, net40, net40-full
    Microsoft.Net.Http (2.2.29) - framework: net10, net11, net20, net30, net35, net40, net40-full
      Microsoft.Bcl (>= 1.1.10)
      Microsoft.Bcl.Build (>= 1.0.14)
    Octokit (0.19)
      Microsoft.Net.Http  - framework: net10, net11, net20, net30, net35, net40, net40-full
GITHUB
  remote: fsharp/FAKE
  specs:
<<<<<<< HEAD
    modules/Octokit/Octokit.fsx (ece5062f554b26f01a483907d660a275a057c32e)
=======
    modules/Octokit/Octokit.fsx (59dfade480c5f9107107f11af366aaae1f4a9157)
>>>>>>> fbeb4880
      Octokit
GROUP Test
NUGET
  remote: https://www.nuget.org/api/v2
  specs:
    FsCheck (2.3)
      FSharp.Core (>= 3.1.2.5)
    FSharp.Core (4.0.0.1)
    NUnit (3.2)
    NUnit.ConsoleRunner (3.2)
    NUnit.Extension.NUnitProjectLoader (3.2)
    NUnit.Extension.NUnitV2Driver (3.2)
    NUnit.Extension.NUnitV2ResultWriter (3.2)
    NUnit.Extension.VSProjectLoader (3.2)
    NUnit.Runners (3.2)
      NUnit.ConsoleRunner (3.2)
      NUnit.Extension.NUnitProjectLoader (3.2)
      NUnit.Extension.NUnitV2Driver (3.2)
      NUnit.Extension.NUnitV2ResultWriter (3.2)
      NUnit.Extension.VSProjectLoader (3.2)
GITHUB
  remote: forki/FsUnit
  specs:
    FsUnit.fs (f536bd5ed0eba8b38d2b01ae79d64e4e14fbd0a6)<|MERGE_RESOLUTION|>--- conflicted
+++ resolved
@@ -9,11 +9,7 @@
 GITHUB
   remote: fsharp/FAKE
   specs:
-<<<<<<< HEAD
-    src/app/FakeLib/Globbing/Globbing.fs (ece5062f554b26f01a483907d660a275a057c32e)
-=======
     src/app/FakeLib/Globbing/Globbing.fs (59dfade480c5f9107107f11af366aaae1f4a9157)
->>>>>>> fbeb4880
   remote: fsharp/FSharp.Data
   specs:
     src/CommonProviderImplementation/AssemblyReader.fs (f815de5e8108bb7de25dde75135707719afd8e09)
@@ -21,11 +17,7 @@
 NUGET
   remote: https://www.nuget.org/api/v2
   specs:
-<<<<<<< HEAD
-    FAKE (4.25.1)
-=======
     FAKE (4.25.2)
->>>>>>> fbeb4880
     FSharp.Compiler.Service (2.0.0.6)
     FSharp.Formatting (2.14.2)
       FSharp.Compiler.Service (2.0.0.6)
@@ -44,11 +36,7 @@
 GITHUB
   remote: fsharp/FAKE
   specs:
-<<<<<<< HEAD
-    modules/Octokit/Octokit.fsx (ece5062f554b26f01a483907d660a275a057c32e)
-=======
     modules/Octokit/Octokit.fsx (59dfade480c5f9107107f11af366aaae1f4a9157)
->>>>>>> fbeb4880
       Octokit
 GROUP Test
 NUGET
