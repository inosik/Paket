--- conflicted
+++ resolved
@@ -720,58 +720,6 @@
     normalizeLineEndings lockFile' 
     |> shouldEqual (normalizeLineEndings packageRedirectsLockFile)
 
-<<<<<<< HEAD
-    
-let fullGitLockFile = """
-GIT
-  remote: git@github.com:fsprojects/Paket.git
-  specs:
-     (528024723f314aa1011499a122258167b53699f7)
-"""
-
-[<Test>]
-let ``should parse full git lock file``() = 
-    let lockFile = LockFileParser.Parse(toLines fullGitLockFile)
-    lockFile.Head.RemoteUrl |> shouldEqual (Some "git@github.com:fsprojects/Paket.git")
-    lockFile.Head.SourceFiles.Head.Commit |> shouldEqual "528024723f314aa1011499a122258167b53699f7"
-    lockFile.Head.SourceFiles.Head.Project |> shouldEqual "Paket"
-
-let localGitLockFile = """
-GIT
-  remote: file:///c:/code/Paket.VisualStudio
-  specs:
-     (528024723f314aa1011499a122258167b53699f7)
-"""
-
-[<Test>]
-let ``should parse local git lock file``() = 
-    let lockFile = LockFileParser.Parse(toLines localGitLockFile)
-    lockFile.Head.RemoteUrl |> shouldEqual (Some "file:///c:/code/Paket.VisualStudio")
-    lockFile.Head.SourceFiles.Head.Commit |> shouldEqual "528024723f314aa1011499a122258167b53699f7"
-    lockFile.Head.SourceFiles.Head.Project |> shouldEqual "Paket.VisualStudio"
-    lockFile.Head.SourceFiles.Head.Command |> shouldEqual None
-
-
-let localGitLockFileWithBuild = """
-NUGET
-  remote: paket-files/github.com/nupkgtest/source
-  specs:
-    Argu (1.1.3)
-GIT
-  remote: https://github.com/forki/nupkgtest.git
-  specs:
-     (2942d23fcb13a2574b635194203aed7610b21903)
-      build: build.cmd Test
-"""
-
-[<Test>]
-let ``should parse local git lock file with build``() = 
-    let lockFile = LockFileParser.Parse(toLines localGitLockFileWithBuild)
-    lockFile.Head.RemoteUrl |> shouldEqual (Some "https://github.com/forki/nupkgtest.git")
-    lockFile.Head.SourceFiles.Head.Commit |> shouldEqual "2942d23fcb13a2574b635194203aed7610b21903"
-    lockFile.Head.SourceFiles.Head.Project |> shouldEqual "nupkgtest"
-    lockFile.Head.SourceFiles.Head.Command |> shouldEqual (Some "build.cmd Test")
-=======
 let autodetectLockFile = """REDIRECTS: ON
 FRAMEWORK: NET452, NET452
 NUGET
@@ -811,4 +759,53 @@
     packages.Tail.Head.Name |> shouldEqual (PackageName "Autofac.Extras.ServiceStack")
     let deps = packages.Tail.Head.Dependencies |> Seq.toList |> List.map (fun (n,_,_) -> n)
     deps.Head |> shouldEqual (PackageName "Autofac")
->>>>>>> 50db0334
+
+let fullGitLockFile = """
+GIT
+  remote: git@github.com:fsprojects/Paket.git
+  specs:
+     (528024723f314aa1011499a122258167b53699f7)
+"""
+
+[<Test>]
+let ``should parse full git lock file``() = 
+    let lockFile = LockFileParser.Parse(toLines fullGitLockFile)
+    lockFile.Head.RemoteUrl |> shouldEqual (Some "git@github.com:fsprojects/Paket.git")
+    lockFile.Head.SourceFiles.Head.Commit |> shouldEqual "528024723f314aa1011499a122258167b53699f7"
+    lockFile.Head.SourceFiles.Head.Project |> shouldEqual "Paket"
+
+let localGitLockFile = """
+GIT
+  remote: file:///c:/code/Paket.VisualStudio
+  specs:
+     (528024723f314aa1011499a122258167b53699f7)
+"""
+
+[<Test>]
+let ``should parse local git lock file``() = 
+    let lockFile = LockFileParser.Parse(toLines localGitLockFile)
+    lockFile.Head.RemoteUrl |> shouldEqual (Some "file:///c:/code/Paket.VisualStudio")
+    lockFile.Head.SourceFiles.Head.Commit |> shouldEqual "528024723f314aa1011499a122258167b53699f7"
+    lockFile.Head.SourceFiles.Head.Project |> shouldEqual "Paket.VisualStudio"
+    lockFile.Head.SourceFiles.Head.Command |> shouldEqual None
+
+
+let localGitLockFileWithBuild = """
+NUGET
+  remote: paket-files/github.com/nupkgtest/source
+  specs:
+    Argu (1.1.3)
+GIT
+  remote: https://github.com/forki/nupkgtest.git
+  specs:
+     (2942d23fcb13a2574b635194203aed7610b21903)
+      build: build.cmd Test
+"""
+
+[<Test>]
+let ``should parse local git lock file with build``() = 
+    let lockFile = LockFileParser.Parse(toLines localGitLockFileWithBuild)
+    lockFile.Head.RemoteUrl |> shouldEqual (Some "https://github.com/forki/nupkgtest.git")
+    lockFile.Head.SourceFiles.Head.Commit |> shouldEqual "2942d23fcb13a2574b635194203aed7610b21903"
+    lockFile.Head.SourceFiles.Head.Project |> shouldEqual "nupkgtest"
+    lockFile.Head.SourceFiles.Head.Command |> shouldEqual (Some "build.cmd Test")
