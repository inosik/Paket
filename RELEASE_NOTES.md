--- conflicted
+++ resolved
@@ -1,5 +1,4 @@
-<<<<<<< HEAD
-#### 3.0.0-rc002 - 03.06.2016
+#### 3.0.0-rc002 - 15.06.2016
 * Allow to reference git repositories - http://fsprojects.github.io/Paket/git-dependencies.html
 * Allow to run build commands on git repositories - http://fsprojects.github.io/Paket/git-dependencies.html#Running-a-build-in-git-repositories
 * Allow to use git repositories as NuGet source - http://fsprojects.github.io/Paket/git-dependencies.html#Using-Git-repositories-as-NuGet-source
@@ -17,10 +16,9 @@
 * BREAKING CHANGE: Removed --hard parameter from all commands. 
     - Paket threads all commands as if --hard would have been set - https://github.com/fsprojects/Paket/pull/1567
     - For the --hard use in the binding redirects there is a new parameter --clean-redirects - https://github.com/fsprojects/Paket/pull/1692 
-=======
+
 #### 2.66.10 - 15.06.2016
 * BUGFIX: Paket update failed on silverlight projects - https://github.com/fsprojects/Paket/pull/1719
->>>>>>> 3c4ea19c
 
 #### 2.66.9 - 03.06.2016
 * BUGFIX: Automatic prerelease expansion should not be done if explicit prereleases are requested - https://github.com/fsprojects/Paket/issues/1716 https://github.com/fsprojects/Paket/issues/1714
