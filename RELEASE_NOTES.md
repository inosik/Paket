<<<<<<< HEAD
#### 3.0.0-alpha108 - 11.04.2016
* Allow to reference git repositories - http://fsprojects.github.io/Paket/git-dependencies.html
* Allow to run build commands on git repositories - http://fsprojects.github.io/Paket/git-dependencies.html#Running-a-build-in-git-repositories
* Allow to use git repositories as NuGet source - http://fsprojects.github.io/Paket/git-dependencies.html#Using-Git-repositories-as-NuGet-source
* Additional local caches - http://fsprojects.github.io/Paket/caches.html
* Garbage collection in packages folder - https://github.com/fsprojects/Paket/pull/1491
* Allows to exclude dll references from a NuGet package - http://fsprojects.github.io/Paket/references-files.html#Excluding-libraries
* Allows to use aliases for libraries - http://fsprojects.github.io/Paket/references-files.html#Library-aliases
* BREAKING CHANGE: Removed --hard parameter from all commands. Paket threads all commands as if --hard would have been set - https://github.com/fsprojects/Paket/pull/1567

#### 2.58.10 - 11.04.2016
=======
#### 2.58.11 - 11.04.2016
>>>>>>> 84aed1c8
* BUGFIX: Breaking some parallism and trying to prevent race conditions - https://github.com/fsprojects/Paket/issues/1589

#### 2.58.9 - 08.04.2016
* BUGFIX: "paket.exe pack" with "include-referenced-projects" and "minimum-from-lock-file" did not work when project references have a paket.template file - https://github.com/fsprojects/Paket/issues/1586

#### 2.58.8 - 08.04.2016
* Property Definitions are placed after FSharp Targets - https://github.com/fsprojects/Paket/issues/1585

#### 2.58.7 - 07.04.2016
* Paket update supports combining filter with specific version - https://github.com/fsprojects/Paket/pull/1580

#### 2.58.6 - 07.04.2016
* BUGFIX: Redirects for assemblies in the GAC were removed - https://github.com/fsprojects/Paket/issues/1574

#### 2.58.5 - 07.04.2016
* BUGFIX: Paket.dependency with version ranges failed when package has pinned dependency and that version is unlisted - https://github.com/fsprojects/Paket/issues/1579

#### 2.58.4 - 07.04.2016
* BUGFIX: Github dependencies reference transitive NuGet packages to projects - https://github.com/fsprojects/Paket/issues/1578

#### 2.58.3 - 05.04.2016
* BUGFIX: Add "*.fsi" files as <Compile> by default - https://github.com/fsprojects/Paket/pull/1573

#### 2.58.2 - 05.04.2016
* Touch: disabled by default in Add, Update, Install; enabled with --touch-affected-refs - https://github.com/fsprojects/Paket/pull/1571

#### 2.58.1 - 05.04.2016
* Using saved api key credentials for the push operation - https://github.com/fsprojects/Paket/pull/1570
* BUGFIX: Property Definitions: placed after csharp targets - https://github.com/fsprojects/Paket/pull/1522

#### 2.57.0 - 30.03.2016
* BUGFIX: Property Definitions: placed after non-paket imports if they directly follow the top property groups - https://github.com/fsprojects/Paket/pull/1561
* BUGFIX: Fixed inconsistent condition generation in paket.lock file - https://github.com/fsprojects/Paket/issues/1552
* BUGFIX: Removing transitive dependencies from dependencies list during pack - https://github.com/fsprojects/Paket/pull/1547
* USABILITY: Better WPF support - https://github.com/fsprojects/Paket/pull/1550

#### 2.56.0 - 24.03.2016
* BUGFIX: Move props definitions further up in project files - https://github.com/fsprojects/Paket/issues/1537
* BUGFIX: Fixed missing src files when packing with symbols on Linux - https://github.com/fsprojects/Paket/pull/1545
* BUGFIX: Ensuring that dependent dll's are not included in the package when usng include-referenced-projects - https://github.com/fsprojects/Paket/pull/1543
* BUGFIX: Global redirects:false is not disabling everything below anymore - https://github.com/fsprojects/Paket/issues/1544

#### 2.55.0 - 23.03.2016
* Correct src folder structure for packing with symbols - https://github.com/fsprojects/Paket/pull/1538
* Fix resolver bug spotted by property based testing - https://github.com/fsprojects/Paket/issues/1524

#### 2.54.0 - 21.03.2016
* It's possible to influence the CopyToOutputDirectory property for content references in project files - http://fsprojects.github.io/Paket/nuget-dependencies.html#CopyToOutputDirectory-settings
* BUGFIX: Fix regression where paket skipped packages with name ending in lib - https://github.com/fsprojects/Paket/issues/1531
* USABILITY: Unknown package settings are now reported
* USABILITY: Improve warning text on conflict - https://github.com/fsprojects/Paket/pull/1530

#### 2.53.0 - 19.03.2016
* Allow to restore recursively from remote dependencies file - https://github.com/fsprojects/Paket/issues/1507
* BUGFIX: Fix mixed mode solutions with Native - https://github.com/fsprojects/Paket/issues/1523
* BUGFIX: Do not generate useless true conditions for Native - https://github.com/fsprojects/Paket/issues/1523
* BUGFIX: Native settings are filtered correctly - https://github.com/fsprojects/Paket/issues/1523
* BUGFIX: Force resolver to look into deeper levels - https://github.com/fsprojects/Paket/issues/1520
* COSMETICS: Emit net40-full moniker instead of net-40
* COSMETICS: Simplify single when conditions with single true statement
* USABILITY: Improved error message when paket.dependencies can't be found - https://github.com/fsprojects/Paket/pull/1519
* USABILITY: Automatically retry with force flag if we can't get package details for a given version - https://github.com/fsprojects/Paket/issues/1526
* USABILITY: Better error message when paket.lock an paket.dependencies are out of sync.
* USABILITY: Content:once doesn't add paket flags to the csproj file in order to make Orleans tools happy - https://github.com/fsprojects/Paket/issues/1513
* USABILITY: Be more robust in paket.references files - https://github.com/fsprojects/Paket/issues/1514
* USABILITY: Improved stability in lock acquiring process - https://github.com/fsprojects/Paket/issues/858

#### 2.52.0 - 10.03.2016
* Allow to restore dll from remote dependencies file - https://github.com/fsprojects/Paket/issues/1507
* Prevent paket holding locks on assemblies during binding redirects - https://github.com/fsprojects/Paket/pull/1492
* ProjectFile.save with forceTouch to only modify the last write time without content if unchanged - https://github.com/fsprojects/Paket/pull/1493
* BUGFIX: Don't accept "Unsupported0.0" as full framework - https://github.com/fsprojects/Paket/issues/1494
* BUGFIX: Revert 1487 - https://github.com/fsprojects/Paket/issues/1487
* BUGFIX: Fall back to v2 for VSTS - https://github.com/fsprojects/Paket/issues/1496
* BUGFIX: Fixed duplicate frameworks during auto-detection - https://github.com/fsprojects/Paket/issues/1500
* BUGFIX: Fixed conditional references created for group dependencies - https://github.com/fsprojects/Paket/issues/1505
* BUGFIX: Fixed parsing error in lock file parser - https://github.com/fsprojects/Paket/issues/1500
* BUGFIX: Merge Chessie into PowerShell package - https://github.com/fsprojects/Paket/issues/1499
* BUGFIX: Make v3 API more robust
* BUGFIX: Do not install packages with same version from different groups twice - https://github.com/fsprojects/Paket/issues/1458
* BUGFIX: When adding framework specification to paket.dependencies .props include was moved to the bottom of csproj file - https://github.com/fsprojects/Paket/issues/1487
* BUGFIX: Allow to use LOCKEDVERSION with packages that are not in main group - https://github.com/fsprojects/Paket/issues/1483
* USABILITY: only complain about missing references if there are references at all

#### 2.51.0 - 29.02.2016
* Experimental Visual C++ support in binding redirects - https://github.com/fsprojects/Paket/issues/1467
* Restore: optional --touch-affected-refs to touch refs affected by a restore - https://github.com/fsprojects/Paket/pull/1485
* BUGFIX: fixed group transitive dependency checking - https://github.com/fsprojects/Paket/pull/1479
* BUGFIX: Do not try to pack output folder - https://github.com/fsprojects/Paket/issues/1473
* BUGFIX: Fix StackOverflow from https://github.com/fsprojects/Paket/issues/1432
* BUGFIX: Do not pack absolute paths - https://github.com/fsprojects/Paket/issues/1472
* BUGFIX: Keep Auth from dependencies file for fast path - https://github.com/fsprojects/Paket/issues/1469
* BUGFIX: Fix Platform matching bug in CPP projects - https://github.com/fsprojects/Paket/issues/1467
* USABILITY: Touch project files when paket.lock changed in order to support incremental builds with MsBuild  - https://github.com/fsprojects/Paket/issues/1471 
* USABILITY: Prevent paket holding locks on assemblies during binding redirects
* USABILITY: Don't fail when we can't turn on auto-restote during convert

#### 2.50.0 - 09.02.2016
* Experimental Visual C++ support - https://github.com/fsprojects/Paket/issues/1467
* BUGFIX: Install packages that end in .dll - https://github.com/fsprojects/Paket/issues/1466
* BUGFIX: Prevent race condition - https://github.com/fsprojects/Paket/issues/1460
* BUGFIX: Download of HTTP dependencies should delete folder before we unzip
* BUGFIX: Do not touch project files in packages folder - https://github.com/fsprojects/Paket/issues/1455
* BUGFIX: Keep versions locked for dependencies during pack - https://github.com/fsprojects/Paket/issues/1457
* BUGFIX: Do not fail on auth check for remote dependencies file - https://github.com/fsprojects/Paket/issues/1456
* WORKAROUND: Don't use v3 getPackageDetails on nuget.org or myget

#### 2.49.0 - 03.02.2016
* Added paket pack switch minimum-from-lock-file - http://fsprojects.github.io/Paket/paket-pack.html#Version-ranges
* Automatic framework detection - http://fsprojects.github.io/Paket/dependencies-file.html#Automatic-framework-detection
* BUGFIX: Work around auth issues with VSTS feed - https://github.com/fsprojects/Paket/issues/1453
* USABILITY: Show warning if a dependency is installed for wrong target framework - https://github.com/fsprojects/Paket/pull/1445

#### 2.48.0 - 28.01.2016
* New lowest_matching option that allows to use lowest matching version of direct dependencies - http://fsprojects.github.io/Paket/dependencies-file.html#Lowest-matching-option
* BUGFIX: Fix convert-from-nuget command - https://github.com/fsprojects/Paket/pull/1437
* BUGFIX: paket pack with enabled include-referenced-projects flag doesn't throwh NRE - https://github.com/fsprojects/Paket/issues/1434
* BUGFIX: Fixed pack package dependencies for dependent projects - https://github.com/fsprojects/Paket/issues/1429
* BUGFIX: Fixed pack package dependencies for dependent projects - https://github.com/fsprojects/Paket/pull/1417
* BUGFIX: Pack with concrete template file should work for type project - https://github.com/fsprojects/Paket/issues/1414
* BUGFIX: Don't use symbol packages when using filesystem source with symbol package - https://github.com/fsprojects/Paket/issues/1413

#### 2.46.0 - 19.01.2016
* BootStrapper caches paket.exe in NuGet cache - https://github.com/fsprojects/Paket/pull/1400
* Case insensitive autocomplete for NuGet v2 protocol - https://github.com/fsprojects/Paket/pull/1410

#### 2.45.0 - 18.01.2016
* Initial support for autocomplete of private sources - https://github.com/fsprojects/Paket/issues/1298
* Allow to set project url in paket pack
* Added include-pdbs switch in paket.template files - https://github.com/fsprojects/Paket/pull/1403
* BUGFIX: Fixed symbol sources creation on projects that contain linked files - https://github.com/fsprojects/Paket/pull/1402
* BUGFIX: Fixed inter project dependencies
* BUGFIX: Reduce pressure from call stack - https://github.com/fsprojects/Paket/issues/1392
* BUGFIX: Symbols package fix for projects that contained linked files - https://github.com/fsprojects/Paket/pull/1390

#### 2.44.0 - 14.01.2016
* Paket pack for symbols packages allows for pulling in referenced projects. - https://github.com/fsprojects/Paket/pull/1383

#### 2.43.0 - 14.01.2016
* BUGFIX: Use registration data from normalized NuGet version - https://github.com/fsprojects/Paket/issues/1387
* BUGFIX: $(SolutionDir) in ProjectReference include attribute will be parsed - https://github.com/fsprojects/Paket/issues/1377
* BUGFIX: Restore groups sequentially - https://github.com/fsprojects/Paket/issues/1371
* PERFORMANCE: Fix issue with bad performance - https://github.com/fsprojects/Paket/issues/1387
* PERFORMANCE: Try relaxed resolver only when there is a chance to succeed
* USABILITY: Fail if credentials are invalid - https://github.com/fsprojects/Paket/issues/1382

#### 2.42.0 - 10.01.2016
* Nemerle projects support
* BUGFIX: Incorrect package dependencies graph resolution with prereleases - https://github.com/fsprojects/Paket/pull/1359
* BUGFIX: NuGetV2: avoid revealing password also if more than one source is defined - https://github.com/fsprojects/Paket/pull/1357

#### 2.41.0 - 07.01.2016
* Allow to reference dlls from HTTP resources - https://github.com/fsprojects/Paket/issues/1341
* BUGFIX: Fixed prerelease comparision - https://github.com/fsprojects/Paket/issues/1316
* BUGFIX: Fixed problem with prerelease versions during pack - https://github.com/fsprojects/Paket/issues/1316
* BUGFIX: Do not copy dlls from paket-files - https://github.com/fsprojects/Paket/issues/1341
* BUGFIX: Fixed problem with @ char in paths during pack - https://github.com/fsprojects/Paket/pull/1351
* BUGFIX: Allow to reference dlls from HTTP resources on mono - https://github.com/fsprojects/Paket/pull/1349
* PERFORMANCE: Don't parse lock file in FullUpdate mode
* WORKAROUND: ConfigFile password encryption did not work on specific machines - https://github.com/fsprojects/Paket/pull/1347
* USABILITY: Show warning when paket.references is used in nupkg content - https://github.com/fsprojects/Paket/issues/1344
* USABILITY: Report group name in download trace - https://github.com/fsprojects/Paket/issues/1337
* USABILITY: Be more robust against flaky NuGet feeds

#### 2.40.0 - 29.12.2015
* BUGFIX: Better packaging of prerelease dependencies - https://github.com/fsprojects/Paket/issues/1316
* BUGFIX: Allow to overwrite versions in template files without id - https://github.com/fsprojects/Paket/issues/1321
* BUGFIX: Accept dotnet54 as moniker
* BUGFIX: Download file:/// to paket-files/localhost
* BUGFIX: Compare normalized Urls
* BUGFIX: Call OnCompleted in Observable.flatten - https://github.com/fsprojects/Paket/pull/1330
* BUGFIX: Allow to restore packages from private feeds - https://github.com/fsprojects/Paket/issues/1326
* PERFORMANCE: Cache which source contains versions in GetVersions - https://github.com/fsprojects/Paket/pull/1327
* PERFORMANCE: Prefer package-versions protocol for nuget.org and myget.org

#### 2.38.0 - 22.12.2015
* Support new NuGet version range for empty restrictions
* USABILITY: Don't use /odata for nuget.org or myget.org
* BUGFIX: paket pack ignored specific-version parameter - https://github.com/fsprojects/Paket/issues/1321
* COSMETICS: Better error messages in GetVersions
* COSMETICS: Normalize NuGet source feeds in lock files
* PERFORMANCE: Keep traffic for GetVersions and GetPackageDetails low

#### 2.37.0 - 21.12.2015
* New "clear-cache" command allows to clear the NuGet cache - http://fsprojects.github.io/Paket/paket-clear-cache.html
* Paket checks PackageDetails only for sources that responded with versions for a package - https://github.com/fsprojects/Paket/issues/1317
* Implemented support for specifying per-template versions in paket pack - https://github.com/fsprojects/Paket/pull/1314
* Added support for relative src link to package content - https://github.com/fsprojects/Paket/pull/1311
* BUGFIX: Fix NullReferenceException - https://github.com/fsprojects/Paket/issues/1307
* BUGFIX: Check that cached NuGet package belongs to requested package
* BUGFIX: NuGet packages with FrameworkAssembly nodes did not work - https://github.com/fsprojects/Paket/issues/1306
* Paket install did an unnecessary update when framework restriction were present - https://github.com/fsprojects/Paket/issues/1305
* COSMETICS: No need to show cache warnings

#### 2.36.0 - 10.12.2015
* Getting assembly metadata without loading the assembly - https://github.com/fsprojects/Paket/pull/1293

#### 2.35.0 - 09.12.2015
* "redirects off" skips binding redirects completely  - https://github.com/fsprojects/Paket/pull/1299

#### 2.34.0 - 07.12.2015
* BootStrapper uses named temp files - https://github.com/fsprojects/Paket/pull/1296
* Making user prompts work with stdin - https://github.com/fsprojects/Paket/pull/1292

#### 2.33.0 - 04.12.2015
* Option to force a binding redirects - https://github.com/fsprojects/Paket/pull/1290
* Use GetCustomAttributesData instead of GetCustomAttributes - https://github.com/fsprojects/Paket/issues/1289
* Don't touch app.config if we don't logically change it - https://github.com/fsprojects/Paket/issues/1248
* Normalize versions in lock file for nuget.org - https://github.com/fsprojects/Paket/issues/1282
* Using AssemblyTitle if no title is specified in a project template - https://github.com/fsprojects/Paket/pull/1285
* Binding redirects should work with multiple groups - https://github.com/fsprojects/Paket/issues/1284 
* Resolver is more tolerant with prereleases - https://github.com/fsprojects/Paket/issues/1280

#### 2.32.0 - 02.12.2015
* Provided more user-friendly messages for bootstrapper - https://github.com/fsprojects/Paket/pull/1278
* EXPERIMENTAL: Added ability to create symbol/source packages - https://github.com/fsprojects/Paket/pull/1275
* BUGFIX: Fixed coreProps root element in generated nuspec - https://github.com/fsprojects/Paket/pull/1276

#### 2.31.0 - 01.12.2015
* Add options to force Nuget source and use local file paths with bootstrapper - https://github.com/fsprojects/Paket/pull/1268
* Implement exclude parameter for pack - https://github.com/fsprojects/Paket/pull/1274
* Handle different platforms in ProjectFile.GetOutputPath - https://github.com/fsprojects/Paket/pull/1269
* Support local read-only .nupkg-files - https://github.com/fsprojects/Paket/pull/1272

#### 2.30.0 - 01.12.2015
* Switched to using Chessie Nuget package - https://github.com/fsprojects/Paket/pull/1266
* Adding .NET 4.6.1 support - https://github.com/fsprojects/Paket/issues/1270

#### 2.29.0 - 27.11.2015
* Allow specifying Nuget Source and provide option to specify parameters with config file in bootstrapper - https://github.com/fsprojects/Paket/pull/1261
* BUGFIX: Do not normalize versions since it might break Klondike - https://github.com/fsprojects/Paket/issues/1257
* COSMETICS: Better error message when lock file doesn't contain version pin - https://github.com/fsprojects/Paket/issues/1256
* COSMETICS: Show a warning when the resolver selects an unlisted version - https://github.com/fsprojects/Paket/pull/1258

#### 2.28.0 - 25.11.2015
* Reuse more of the NuGet v3 API for protocol selection
* Using new NuGet v3 protocol to retrieve unlisted packages - https://github.com/fsprojects/Paket/issues/1254
* Created installer demo - https://github.com/fsprojects/Paket/issues/1251
* Adding monoandroid41 framework moniker - https://github.com/fsprojects/Paket/pull/1245
* BUGFIX: Specifying prereleases did not work with pessimistic version constraint - https://github.com/fsprojects/Paket/issues/1252
* BUGFIX: Unlisted property get properly filled from NuGet v3 API - https://github.com/fsprojects/Paket/issues/1242
* BUGFIX: Bootstrapper compares version per SemVer - https://github.com/fsprojects/Paket/pull/1236
* PERFORMANCE: Avoid requests to teamcity that lead to server error
* USABILITY: If parsing of lock file fails Paket reports the lock file filename - https://github.com/fsprojects/Paket/issues/1247

#### 2.27.0 - 19.11.2015
* Binding redirects get cleaned during install - https://github.com/fsprojects/Paket/pull/1235
* BUGFIX: Bootstrapper compares version per SemVer - https://github.com/fsprojects/Paket/pull/1236
* BUGFIX: Do not print feed password to output - https://github.com/fsprojects/Paket/pull/1238
* USABILITY: Always write non-version into lock file to keep ProGet happy - https://github.com/fsprojects/Paket/issues/1239

#### 2.26.0 - 18.11.2015
* BUGFIX: Better parsing of framework restrictions - https://github.com/fsprojects/Paket/issues/1232
* BUGFIX: Fix props files - https://github.com/fsprojects/Paket/issues/1233
* BUGFIX: Detect AssemblyName from project file name if empty - https://github.com/fsprojects/Paket/issues/1234
* BUGFIX: Fixed issue with V3 feeds doing api requests even when the paket.lock is fully specified - https://github.com/fsprojects/Paket/pull/1231
* BUGFIX: Update ProjectFile.GetTargetProfile to work with conditional nodes - https://github.com/fsprojects/Paket/pull/1227
* BUGFIX: Putting .targets import on correct location in project files - https://github.com/fsprojects/Paket/issues/1226
* BUGFIX: Putting braces around OData conditions to work around ProGet issues - https://github.com/fsprojects/Paket/issues/1225
* USABILITY: Always write nomalized version into lock file to keep the lockfile as stable as possible
* USABILITY: Always try 3 times to download and extract a package
* USABILITY: Sets default resolver strategy for convert from nuget to None - https://github.com/fsprojects/Paket/pull/1228

#### 2.25.0 - 13.11.2015
* Unified cache implementation for V2 and V3 - https://github.com/fsprojects/Paket/pull/1222
* BUGFIX: Putting .props and .targets import on correct location in project files - https://github.com/fsprojects/Paket/issues/1219
* BUGFIX: Propagate framework restriction correctly - https://github.com/fsprojects/Paket/issues/1213
* BUGFIX: Match auth - https://github.com/fsprojects/Paket/issues/1210
* BUGFIX: Better error message when something goes wrong during package download

#### 2.24.0 - 11.11.2015
* Support for feeds that only provide NuGet v3 API - https://github.com/fsprojects/Paket/pull/1205
* BUGFIX: Made PublicAPI.ListTemplateFiles more robust - https://github.com/fsprojects/Paket/pull/1209
* BUGFIX: Allow to specify empty file patterns in paket.template
* BUGFIX: Filter excluded dependencies in template files - https://github.com/fsprojects/Paket/issues/1208
* BUGFIX: Framework dependencies were handled too strict - https://github.com/fsprojects/Paket/issues/1206

#### 2.23.0 - 09.11.2015
* Allow to exclude dependencies in template files - https://github.com/fsprojects/Paket/issues/1199
* Exposed TemplateFile types and Dependencies member - https://github.com/fsprojects/Paket/pull/1203
* Paket uses lock free version of Async.Choice
* Paket generates and parses strategy option in lock file - https://github.com/fsprojects/Paket/pull/1196
* BUGFIX: Fixed version requirement parse issue noticed in FsBlog
* USABILITY: Paket shows parsing errors in app.config files - https://github.com/fsprojects/Paket/issues/1195

#### 2.22.0 - 05.11.2015
* Paket adds binding redirect only for applicable assemblies - https://github.com/fsprojects/Paket/issues/1187
* BUGFIX: Add missing transitive dependencies after paket update - https://github.com/fsprojects/Paket/issues/1190
* BUGFIX: Work around issue with # in file names on mono - https://github.com/fsprojects/Paket/issues/1189
* USABILITY: Better error reporting when prereleases are involved - https://github.com/fsprojects/Paket/issues/1186

#### 2.21.0 - 01.11.2015
* Adding LOCKEDVERSION placeholder to templatefile - https://github.com/fsprojects/Paket/issues/1183

#### 2.20.0 - 30.10.2015
* Allow filtered updates of packages matching a regex - https://github.com/fsprojects/Paket/pull/1178
* Search for paket.references in startup directory (auto-restore feature) - https://github.com/fsprojects/Paket/pull/1179
* BUGFIX: Framework filtering for transisitve packages - https://github.com/fsprojects/Paket/issues/1182

#### 2.19.0 - 29.10.2015
* Resolver changed to breadth first search to escape more quickly from conflict situations - https://github.com/fsprojects/Paket/issues/1174
* Paket init downloads stable version of bootstraper - https://github.com/fsprojects/Paket/issues/1040
* BUGFIX: SemVer updates were broken

#### 2.18.0 - 28.10.2015
* Use branch and bound strategy to escape quickly from conflict situations - https://github.com/fsprojects/Paket/issues/1169
* Queries all feeds in parallel for package details
* New moniker monoandroid50 - https://github.com/fsprojects/Paket/pull/1171
* Reintroduced missing public API functions for docs
* USABILITY: Improved paket's conflict reporting during resolution time - https://github.com/fsprojects/Paket/pull/1168

#### 2.17.0 - 24.10.2015
* Global "oldest matching version" resolver strategy option - http://fsprojects.github.io/Paket/dependencies-file.html#Strategy-option
* Convert-from-nuget and simplify commands simplify framework restrictions if possible - https://github.com/fsprojects/Paket/pull/1159
* BUGFIX: Queries every NuGet feed in parallel and combines the results - https://github.com/fsprojects/Paket/pull/1163
* USABILITY: Give better error message when a file can't be found on a github repo - https://github.com/fsprojects/Paket/issues/1162

#### 2.16.0 - 21.10.2015
* Check that download http status code was 200
* Try to report better error when file is blocked by Firewall - https://github.com/fsprojects/Paket/pull/1155
* BUGFIX: Fixed loading of Project files on mono - https://github.com/fsprojects/Paket/pull/1149
* PERFORMANCE: Caching proxy scheme - https://github.com/fsprojects/Paket/pull/1153
* USABILITY: If caching fails Paket should recover - https://github.com/fsprojects/Paket/issues/1152

#### 2.15.1 - 17.10.2015
* BUGFIX: Fixed framework restriction filter - https://github.com/fsprojects/Paket/pull/1146
* BUGFIX: Fixed parsing of framework restrictions in lock file - https://github.com/fsprojects/Paket/pull/1144
* BUGFIX: Add monoandroid403 to be matched as Some MonoAndroid - https://github.com/fsprojects/Paket/pull/1140
* PERFORMANCE: Use locked version as prefered version when resolver strategy is min - https://github.com/fsprojects/Paket/pull/1141
* COSMETICS: Better error messages when resolver finds no matching version.
* COSMETICS: Fix error message when resolver already resolved to GlobalOverride - https://github.com/fsprojects/Paket/issues/1142

#### 2.14.0 - 15.10.2015
* BUGFIX: Handle silverlight framework identifiers comparison - https://github.com/fsprojects/Paket/pull/1138

#### 2.13.0 - 14.10.2015
* Show-Groups command - http://fsprojects.github.io/Paket/paket-show-groups.html
* BUGFIX: Fixed combine operation for framework restrictions - https://github.com/fsprojects/Paket/issues/1137
* BUGFIX: Lockfile-Parser did not to parse framework restrictions and therefore paket install could lead to wrong lock file - https://github.com/fsprojects/Paket/issues/1135
* USABILITY: Non-SemVer InformationalVersion are now allowed for paket pack - https://github.com/fsprojects/Paket/issues/1134
* USABILITY: Dependencies file parser should detects comma between install settings - https://github.com/fsprojects/Paket/issues/1129
* COSMETICS: Don't show the pin notice if dependency is transitive
* COSMETICS: Don't allow negative numbers in SemVer

#### 2.12.0 - 12.10.2015
* Better SemVer update by adding --keep-major, --keep-minor, --keep-patch to the CLI
* EXPERIMENTAL: Support for WiX installer projects

#### 2.11.0 - 09.10.2015
* Skip unchanged groups during install

#### 2.10.0 - 08.10.2015
* Make resolver to evaluate versions lazily
* BUGFIX: Paket.Pack was broken on filesystems with forward slash seperator - https://github.com/fsprojects/Paket/issues/1119
* BUGFIX: Wrong paket ProjectRefences name causes incorrect packaging - https://github.com/fsprojects/Paket/issues/1113

#### 2.9.0 - 05.10.2015
* Allow to use GitHub tokens to access GitHub files - http://fsprojects.github.io/Paket/paket-config.html
* Allow to update a single group
* BUGFIX: Resolver needs to consider Microsoft.Bcl.Build

#### 2.8.0 - 03.10.2015
* BUGFIX: Selective update needs to consider remote files
* BUGFIX: Ignore disabled upstream feeds - https://github.com/fsprojects/Paket/pull/1105
* BUGFIX: Don't forget to add settings from root dependencies
* COSMETICS: Do not write unnecessary framework restrictions into paket.lock

#### 2.7.0 - 02.10.2015
* Support for private GitHub repos - http://fsprojects.github.io/Paket/github-dependencies.html#Referencing-a-private-github-repository
* BUGFIX: Find the mono binary on OSX 10.11 - https://github.com/fsprojects/Paket/pull/1103

#### 2.6.0 - 01.10.2015
* Allow "content:once" as a package setting - http://fsprojects.github.io/Paket/nuget-dependencies.html#No-content-option
* BUGFIX: Don't add -prerelease to nuspec dependency nodes for project references - https://github.com/fsprojects/Paket/issues/1102
* BUGFIX: Do not create prerelease identifiers for transitive dependencies - https://github.com/fsprojects/Paket/issues/1099
* PERFORMANCE: Do not parse remote dependencies file twice - https://github.com/fsprojects/Paket/issues/1101
* PERFORMANCE: Check if we already downloaded paket.dependencies file for remote files in order to reduce stress on API limit - https://github.com/fsprojects/Paket/issues/1101
* PERFORMANCE: Run all calls against different NuGet protocols in parallel and take the fastest - https://github.com/fsprojects/Paket/issues/1085
* PERFORMANCE: Exclude duplicate NuGet feeds - https://github.com/fsprojects/Paket/issues/1085
* COSMETICS: Cache calls to GitHub in order to reduce stress on API limit - https://github.com/fsprojects/Paket/issues/1101

#### 2.5.0 - 29.09.2015
* Remove all Paket entries from projects which have no paket.references - https://github.com/fsprojects/Paket/issues/1097
* Allow to format VersionRequirements in NuGet syntax
* BUGFIX: Fix KeyNotFoundException when project is net4.0-client - https://github.com/fsprojects/Paket/issues/1095
* BUGFIX: Put prerelease requirement into NuSpec during paket pack - https://github.com/fsprojects/Paket/issues/1088
* BUGFIX: Inconsistent framework exclusion in paket.dependencies - https://github.com/fsprojects/Paket/issues/1093
* BUGFIX: Commands add/remove stripped link:false from file references - https://github.com/fsprojects/Paket/issues/1089
* BUGFIX: Do not create double prerelease identifiers - https://github.com/fsprojects/Paket/issues/1099
* COSMETICS: Only fixup dates in zip archive under Mono - https://github.com/fsprojects/Paket/pull/1094
* PERFORMANCE: Skip asking for versions if only a specific version is requested
* PERFORMANCE: Check if a feed supports a protocol and never retry if not - https://github.com/fsprojects/Paket/issues/1085

#### 2.4.0 - 28.09.2015
* BUGFIX: Paket does not touch config files when the list of binding redirects to add is empty - https://github.com/fsprojects/Paket/pull/1092
* BUGFIX: Fix unsupported https scheme in web proxy - https://github.com/fsprojects/Paket/pull/1080
* BUGFIX: Ignore DotNET 5.0 framework when TargetFramework 4 is specified - https://github.com/fsprojects/Paket/issues/1066
* BUGFIX: Paket failed with: The input sequence was empty - https://github.com/fsprojects/Paket/issues/1071
* BUGFIX: NullReferenceException in applyBindingRedirects during "update nuget package" - https://github.com/fsprojects/Paket/issues/1074
* COSMETICS: Improve error message for bootstrapper if download of Paket.exe fails - https://github.com/fsprojects/Paket/pull/1091

#### 2.3.0 - 21.09.2015
* Binding redirects from target platform only - https://github.com/fsprojects/Paket/pull/1070
* Allow to enable redirects per package - http://fsprojects.github.io/Paket/nuget-dependencies.html#redirects-settings
* BUGFIX: Install command without a lockfile failed when using groups - https://github.com/fsprojects/Paket/issues/1067
* BUGFIX: Only create packages.config entries for referenced packages - https://github.com/fsprojects/Paket/issues/1065
* BUGFIX: Paket update added an app.config to every project - https://github.com/fsprojects/Paket/issues/1068
* BUGFIX: Use commit w/gist download in RemoteDownload.downloadRemoteFiles - https://github.com/fsprojects/Paket/pull/1069

#### 2.1.0 - 16.09.2015
* Added support for custom internet proxy credentials with env vars - https://github.com/fsprojects/Paket/pull/1061
* Removed microsoft.bcl.build.targets from backlist and instead changed "import_targets" default for that package
* Fix handling of packages.config

#### 2.0.0 - 15.09.2015
* Support for `Dependency groups` in paket.dependencies files - http://fsprojects.github.io/Paket/groups.html
* Support for Roslyn-based analyzers - http://fsprojects.github.io/Paket/analyzers.html
* Support for reference conditions - https://github.com/fsprojects/Paket/issues/1026

#### 1.39.10 - 13.09.2015
* Fixed a bug where install and restore use different paths when specifying a project spec on a HTTP link - https://github.com/fsprojects/Paket/pull/1054
* Fix parsing of output path when condition has no spaces - https://github.com/fsprojects/Paket/pull/1058

#### 1.39.1 - 08.09.2015
* Eagerly create app.config files and add to all projects - https://github.com/fsprojects/Paket/pull/1044

#### 1.39.0 - 08.09.2015
* New Bootstrapper with better handling of Paket prereleases

#### 1.37.0 - 07.09.2015
* Support for authentication and complex hosts for HTTP dependencies - https://github.com/fsprojects/Paket/pull/1052
* Always redirect to the Redirect.Version - https://github.com/fsprojects/Paket/pull/1023
* Improvements in the BootStrapper - https://github.com/fsprojects/Paket/pull/1022

#### 1.34.0 - 27.08.2015
* Paket warns about pinned packages only when a new version is available - https://github.com/fsprojects/Paket/pull/1014
* Trace NuGet package URL if download fails
* Fallback to NuGet v2 feed if no version is found in v3

#### 1.33.0 - 23.08.2015
* Paket handles dynamic OutputPath - https://github.com/fsprojects/Paket/pull/942
* Paket warns when package is pinned - https://github.com/fsprojects/Paket/pull/999

#### 1.32.0 - 19.08.2015
* BUGFIX: Fixed compatibility issues with Klondike NuGet server - https://github.com/fsprojects/Paket/pull/997
* BUGFIX: Escape file names in a NuGet compatible way - https://github.com/fsprojects/Paket/pull/996
* BUGFIX: Paket now fails if an update of a nonexistent package is requested - https://github.com/fsprojects/Paket/pull/995

#### 1.31.0 - 18.08.2015
* BUGFIX: Delete old nodes from proj files - https://github.com/fsprojects/Paket/issues/992
* COSMETICS: Better conflict reporting - https://github.com/fsprojects/Paket/pull/994

#### 1.30.0 - 18.08.2015
* BUGFIX: Include prereleases when using NuGet3 - https://github.com/fsprojects/Paket/issues/988
* paket.template allows comments with # or // - https://github.com/fsprojects/Paket/pull/991

#### 1.29.0 - 17.08.2015
* Xamarin iOS + Mac Support - https://github.com/fsprojects/Paket/pull/980
* Handling fallbacks mainly for Xamarin against PCLs - https://github.com/fsprojects/Paket/pull/980
* Removed supported platforms for MonoTouch and MonoAndroid - https://github.com/fsprojects/Paket/pull/980
* Paket only creates requirements from lock file when updating a single package - https://github.com/fsprojects/Paket/pull/985

#### 1.28.0 - 13.08.2015
* Selective update shows better error message on conflict - https://github.com/fsprojects/Paket/pull/980
* Paket init adds default feed - https://github.com/fsprojects/Paket/pull/981
* Show better error message on conflict - https://github.com/fsprojects/Paket/issues/534
* Make option names for paket find-package-versions consistent with the other commands - https://github.com/fsprojects/Paket/issues/890
* Update specifying version does not pin version in paket.dependencies - https://github.com/fsprojects/Paket/pull/979

#### 1.27.0 - 13.08.2015
* Version range semantics changed for `>= x.y.z prerelease` - https://github.com/fsprojects/Paket/issues/976
* BUGFIX: Version trace got lost - https://twitter.com/indy9000/status/631201649219010561
* BUGFIX: copy_local behaviour was broken - https://github.com/fsprojects/Paket/issues/972

#### 1.26.0 - 10.08.2015
* BUGFIX: Paket mixed responses and downloads - https://github.com/fsprojects/Paket/issues/966

#### 1.25.0 - 10.08.2015
* Fix case-sensitivity of boostrapper on mono
* Reactive NuGet v3
* Check for conflicts in selective update - https://github.com/fsprojects/Paket/pull/964
* BUGFIX: Escape file names - https://github.com/fsprojects/Paket/pull/960

#### 1.23.0 - 04.08.2015
* BUGFIX: Selective update resolves the graph for selected package - https://github.com/fsprojects/Paket/pull/957

#### 1.22.0 - 31.07.2015
* Use FSharp.Core 4.0
* Fix build exe path which includes whitespace - https://github.com/fsprojects/ProjectScaffold/pull/185
* Preserve encoding upon saving solution - https://github.com/fsprojects/Paket/pull/940
* BUGFIX: If we specify a templatefile in paket pack it still packs all templates - https://github.com/fsprojects/Paket/pull/944
* BUGFIX: If we specify a type project templatefile in paket pack it should find the project - https://github.com/fsprojects/Paket/issues/945
* BUGFIX: Paket pack succeeded even when there're missing files - https://github.com/fsprojects/Paket/issues/948
* BUGFIX: FindAllFiles should handle paths that are longer than 260 characters - https://github.com/fsprojects/Paket/issues/949

#### 1.21.0 - 23.07.2015
* Allow NuGet packages to put version in the path - https://github.com/fsprojects/Paket/pull/928

#### 1.20.0 - 21.07.2015
* Allow to get version requirements from paket.lock instead of paket.dependencies - https://github.com/fsprojects/Paket/pull/924
* Add new ASP.NET 5.0 monikers - https://github.com/fsprojects/Paket/issues/921
* BUGFIX: Paket crashed with Null Ref Exception for MBrace - https://github.com/fsprojects/Paket/issues/923
* BUGFIX: Exclude submodules from processing - https://github.com/fsprojects/Paket/issues/918

#### 1.19.0 - 13.07.2015
* Support Odata query fallback for package details with /odata prefix - https://github.com/fsprojects/Paket/pull/922
* Establish beta-level comatibility with Klondike nuget server - https://github.com/fsprojects/Paket/pull/907
* BUGFIX: Improved SemVer parser - https://github.com/fsprojects/Paket/pull/920
* BUGFIX: Added fix for windows-style network source-paths in dependencies parser - https://github.com/fsprojects/Paket/pull/903
* BUGFIX: Settings for dependent packages are now respected - https://github.com/fsprojects/Paket/pull/919
* BUGFIX: `--force` option is working for install/update/restore remote files too
* BUGFIX: Delete cached errors if all sources fail - https://github.com/fsprojects/Paket/issues/908
* BUGFIX: Use updated globbing for paket.template
* COSMETICS: Better error message when package doesn't exist
* COSMETICS: Show better error message when a package is used in `paket.references` but not in `paket.lock`

#### 1.18.0 - 22.06.2015
* Exclusion syntax for paket.template files - https://github.com/fsprojects/Paket/pull/882
* BUGFIX: Issue with `paket pack` and multiple paket.template files fixed - https://github.com/fsprojects/Paket/issues/893

#### 1.17.0 - 22.06.2015
* Tab completion for installed packages in Paket.PowerShell - https://github.com/fsprojects/Paket/pull/892
* BUGFIX: Find-package-versions did not work - https://github.com/fsprojects/Paket/issues/886
* BUGFIX: Find-packages did not work - https://github.com/fsprojects/Paket/issues/888 https://github.com/fsprojects/Paket/issues/889
* COSMETICS: Improved the documentation for the commands - https://github.com/fsprojects/Paket/pull/891

#### 1.16.0 - 21.06.2015
* Make sure retrieved versions are ordered by version with latest version first - https://github.com/fsprojects/Paket/issues/886
* PowerShell argument tab completion for Paket-Add - https://github.com/fsprojects/Paket/pull/887
* Detection of DNX and DNXCore frameworks
* BUGFIX: Exceptions were not logged to command line - https://github.com/fsprojects/Paket/pull/885

#### 1.15.0 - 18.06.2015
* Paket.PowerShell support for Package Manager Console - https://github.com/fsprojects/Paket/pull/875
* Fix download of outdated files - https://github.com/fsprojects/Paket/issues/876

#### 1.14.0 - 14.06.2015
* Chocolatey support for Paket.PowerShell - https://github.com/fsprojects/Paket/pull/872
* BUGFIX: Single version in deps file created invalid dependend package- https://github.com/fsprojects/Paket/issues/871

#### 1.13.0 - 12.06.2015
* Paket.PowerShell support - https://github.com/fsprojects/Paket/pull/839
* EXPERIMENTAL: Allow link:false settings for file references in `paket.references` files
* BUGFIX: `paket update` did not pick latest prerelease version of indirect dependency - https://github.com/fsprojects/Paket/issues/866

#### 1.12.0 - 09.06.2015
* BUGFIX: Paket add should not update the package if it's already there
* BUGFIX: "copy_local" was not respected for indirect dependencies - https://github.com/fsprojects/Paket/issues/856
* BUGFIX: Suggest only packages from the installed sources - https://github.com/fsprojects/Paket.VisualStudio/issues/57
* BUGFIX: Trace license warning only in verbose mode - https://github.com/fsprojects/Paket/issues/862
* BUGFIX: Fix ./ issues during pack
* BUGFIX: Serialize != operator correctly - https://github.com/fsprojects/Paket/issues/857
* COSMETICS: Don't save the `paket.lock` file if it didn't changed

#### 1.11.0 - 08.06.2015
* Support for cancelling bootstrapper - https://github.com/fsprojects/Paket/pull/860
* Increase timeout for restricted access mode - https://github.com/fsprojects/Paket/issues/858

#### 1.10.0 - 02.06.2015
* `paket init` puts Paket binaries into the project path - https://github.com/fsprojects/Paket/pull/853
* Do not duplicate files in the nupkg - https://github.com/fsprojects/Paket/issues/851
* Pack command reuses project version if directly given - https://github.com/fsprojects/Paket/issues/837
* BUGFIX: `paket install` was not respecting `content:none` - https://github.com/fsprojects/Paket/issues/854

#### 1.9.0 - 30.05.2015
* Paket pack allows to specify current nuget version as dependency - https://github.com/fsprojects/Paket/issues/837
* BUGFIX: Fix long version of --silent flag - https://github.com/fsprojects/Paket/pull/849

#### 1.8.0 - 28.05.2015
* Implement --no-install and --redirects for "paket update" - https://github.com/fsprojects/Paket/pull/847
* BUGFIX: Fix inconsistent parameter names - https://github.com/fsprojects/Paket/pull/846

#### 1.7.2 - 28.05.2015
* New `--only-referenced` parameter for restore - https://github.com/fsprojects/Paket/pull/843
* Make the output path relative to the dependencies file - https://github.com/fsprojects/Paket/issues/829
* Analyze content files with case insensitive setting - https://github.com/fsprojects/Paket/issues/816
* BUGFIX: Parse NuGet package prerelease versions containing "-" - https://github.com/fsprojects/Paket/issues/841

#### 1.6.0 - 26.05.2015
* Paket init - init dependencies file with default NuGet source
* Allow to init paket in given directory
* Automatically query all package feeds in "Find packages"
* Allow to override install settings in 'paket.dependencies' with values from 'paket.references' - https://github.com/fsprojects/Paket/issues/836
* BUGFIX: `paket install` fails if package version doesn't match .nupkg file - https://github.com/fsprojects/Paket/issues/834
* BUGFIX: Try to work around issue with mono zip functions - https://github.com/fsharp/FAKE/issues/810

#### 1.5.0 - 21.05.2015
* Property tests for dependencies files parser - https://github.com/fsprojects/Paket/pull/807
* EXPERIMENTAL: Query NuGet feeds in parallel
* Allow to specify the directory for `convert-to-nuget` in PublicAPI
* Expose project Guids from project files
* Allow simplify on concrete dependencies file
* Allow to specify a concrete template file for `paket pack`
* Add overload in PublicAPI for default Restore
* Better tracing during "update package"
* Allow to register trace functions
* Allow to specify a source feed for Find-Packages and Find-Package-Versions command
* BUGFIX: Fix dates in local nuget packages
* BUGFIX: NullReferenceException in `convert-from-nuget` - https://github.com/fsprojects/Paket/pull/831
* BUGFIX: `Convert-from-nuget` quotes source feeds - https://github.com/fsprojects/Paket/pull/833
* BUGFIX: Observable.ofAsync fires OnCompleted - https://github.com/fsprojects/Paket/pull/835
* BUGFIX: Work around issue with CustomAssemblyAttributes during `paket pack` - https://github.com/fsprojects/Paket/issues/827
* BUGFIX: Fix dates after creating a package
* BUGFIX: Always trim package names from command line
* BUGFIX: Always show default nuget stream in completion

#### 1.4.0 - 08.05.2015
* EXPERIMENTAL: Find-Packages command - http://fsprojects.github.io/Paket/paket-find-packages.html
* EXPERIMENTAL: Find-Package-Versions command - http://fsprojects.github.io/Paket/paket-find-package-versions.html
* EXPERIMENTAL: Show-Installed-Packages command - http://fsprojects.github.io/Paket/paket-show-installed-packages.html
* Expose GetDefinedNuGetFeeds in Public API
* Expose GetSources in Public API
* BUGFIX: NuGet Convert works with empty version strings - https://github.com/fsprojects/Paket/pull/821
* BUGFIX: Don't shortcut conflicting addition
* BUGFIX: Better pin down behaviour during "Smart Update""
* BUGFIX: Only replace nuget package during add if the old one had no version
* BUGFIX: Put fixed packages to the end - https://github.com/fsprojects/Paket/issues/814
* BUGFIX: Fix `paket add` if package is already there - https://github.com/fsprojects/Paket/issues/814
* BUGFIX: Fix `paket add` for very first dependency - https://github.com/fsprojects/Paket/issues/814
* BUGFIX: Paket pack had issues with \ in subfolders - https://github.com/fsprojects/Paket/issues/812
* BZGFIX: Use https://api.nuget.org/v3/index.json for Autocomplete
* BUGFIX: Set exit code to 1 if the command line parser finds error
* BUGFIX: Windows restrictions were not parsed from lockfile - https://github.com/fsprojects/Paket/issues/810
* BUGFIX: Paket tries to keep the alphabetical order when using `paket add`
* BUGFIX: Do not generate entries for empty extensions in nupkg
* BUGFIX: Portable framework restrictions were not parsed from lockfile - https://github.com/fsprojects/Paket/issues/810
* COSMETICS: "Done" message in bootstrapper
* COSMETICS: -s parameter for Bootstrapper
* COSMETICS: Don't perform unnecessary installs during `paket add`
* COSMETICS: Always print the command on command parser error

#### 1.3.0 - 30.04.2015
* Paket keeps paket.dependencies as stable as possible during edits - https://github.com/fsprojects/Paket/pull/802
* `paket push` doesn't need a dependencies file any more - https://github.com/fsprojects/Paket/issues/800
* Added `--self` for self update of bootstrapper - https://github.com/fsprojects/Paket/issues/791
* BUGFIX: `convert-from-nuget` doen`t duplicate sources anymore - https://github.com/fsprojects/Paket/pull/804

#### 1.2.0 - 24.04.2015
* Add Paket.BootStrapper NuGet package - https://github.com/fsprojects/Paket/issues/790

#### 1.1.3 - 24.04.2015
* Fix StackOverflowException when using local path - https://github.com/fsprojects/Paket/issues/795

#### 1.1.2 - 24.04.2015
* `paket add` should not change dependencies file if the package is misspelled - https://github.com/fsprojects/Paket/issues/798

#### 1.1.1 - 24.04.2015
* Support developmentDependency nuget dependencies - https://github.com/fsprojects/Paket/issues/796

#### 1.1.0 - 23.04.2015
* Pack command is able to detect portable frameworks - https://github.com/fsprojects/Paket/issues/797

#### 1.0.2 - 23.04.2015
* `Convert-from-nuget` removes custom import and targets - https://github.com/fsprojects/Paket/pull/792

#### 1.0.1 - 20.04.2015
* New bootstrapper protects paket.exe from incomplete github downloads - https://github.com/fsprojects/Paket/pull/788

#### 1.0.0 - 17.04.2015
* Big release from fsharpex

#### 0.42.1 - 17.04.2015
* BUGFIX: Smart Install is no longer adding dependencies to paket.dependencies if specified in paket.references but not in paket.dependencies - https://github.com/fsprojects/Paket/issues/779
* BUGFIX: Fix smart install when we add a pinned version - https://github.com/fsprojects/Paket/issues/777
* Trace NuGet server response in verbose mode - https://github.com/fsprojects/Paket/issues/775
* BUGFIX: Fixing wrong local path detection with `paket install` - https://github.com/fsprojects/Paket/pull/773
* BUGFIX: Fixed zip opening on mono - https://github.com/fsprojects/Paket/pull/774

#### 0.41.0 - 13.04.2015
* New Testimonials page - http://fsprojects.github.io/Paket/testimonials.html
* New `PAKET.VERSION` environment variable for bootstraper - https://github.com/fsprojects/Paket/pull/771
* `convert-from-nuget` aggregates target framework from packages.config files - https://github.com/fsprojects/Paket/pull/768
* Improved config file formatting with indented binding redirects - https://github.com/fsprojects/Paket/pull/769
* BUGFIX: Fixed home path detection - https://github.com/fsprojects/Paket/pull/770
* COSMETICS: Better error message when `paket.dependencies` is missing - https://github.com/fsprojects/Paket/issues/764

#### 0.40.0 - 09.04.2015
* Try to fix dates in Nuget packages - https://github.com/fsprojects/Paket/issues/761
* `convert-from-nuget` reads target framework from packages.config files - https://github.com/fsprojects/Paket/pull/760
* Allow . in target file names for pack - https://github.com/fsprojects/Paket/issues/756

#### 0.39.0 - 08.04.2015
* Upgrading to .NET 4.5
* Removing DotNetZip and using the .NET 4.5 Zip APIs instead - https://github.com/fsprojects/Paket/pull/732
* Boostrapper download without `nuget.exe` - https://github.com/fsprojects/Paket/pull/734
* Added frameworkAssemblies to nuspec templating - https://github.com/fsprojects/Paket/issues/740
* BUGFIX: Only pick up project output files for pack that exactly match assembly filename - https://github.com/fsprojects/Paket/issues/752
* BUGFIX: Detect Silverlight version in csproj files - https://github.com/fsprojects/Paket/issues/751
* BUGFIX: Fix mono timeout during license download - https://github.com/fsprojects/Paket/issues/746
* BUGFIX: Detect `sl` as Silverlight - https://github.com/fsprojects/Paket/issues/744

#### 0.38.0 - 30.03.2015
* The restore process downloads package licenses automatically - https://github.com/fsprojects/Paket/pull/737

#### 0.37.0 - 28.03.2015
* Fallback to NuGet.exe if the bootstrapper fails to download from GitHub - https://github.com/fsprojects/Paket/pull/733
* COSMETICS: Display the file name if Paket crashes on some invalid file - https://github.com/fsprojects/Paket/pull/730

#### 0.36.0 - 27.03.2015
* Allow to add references section to paket.template file - https://github.com/fsprojects/Paket/issues/721
* Allow to compute libraries for specific framework - https://github.com/fsprojects/Paket/issues/723
* Detect .NET 4.6 - https://github.com/fsprojects/Paket/issues/727
* SemVer allows "number + build metadata" format - https://github.com/fsprojects/Paket/issues/704
* `paket push` shows status information - https://github.com/fsprojects/Paket/pull/695
* BUGFIX: Maintain order of content file items - https://github.com/fsprojects/Paket/pull/722
* BUGFIX: `Convert-from-nuget` ignores disabled NuGet feeds - https://github.com/fsprojects/Paket/pull/720
* BUGFIX: Smart install should not remove sources from `paket.dependencies` - https://github.com/fsprojects/Paket/pull/726
* BUGFIX: Smart install should create paket.lock if we have references files - https://github.com/fsprojects/Paket/pull/725
* COSMETICS: better tracing of intermediate resolution conflicts

#### 0.34.0 - 12.03.2015
* `paket pack` pretty-prints it's nuspec - https://github.com/fsprojects/Paket/issues/691
* Paket packs .MDBs docs into the nupkg - https://github.com/fsprojects/Paket/issues/693
* paket pack / paket.template support wildcard patterns - https://github.com/fsprojects/Paket/issues/690
* Allow empty lines in `paket.template` and report file name if parser fails - https://github.com/fsprojects/Paket/issues/692
* BUGFIX: paket.template - file type respects dir without slash at the end - https://github.com/fsprojects/Paket/issues/698
* BUGFIX: paket-files folder is alwaays relative to `paket.dependencies` - https://github.com/fsprojects/Paket/issues/564
* BUGFIX: `paket install` respects manual paket nodes - https://github.com/fsprojects/Paket/issues/679

#### 0.33.0 - 10.03.2015
* Paket packs XML docs into the nupkg - https://github.com/fsprojects/Paket/issues/689
* BUGFIX: Install settings from `paket.dependencies` should override package settings - https://github.com/fsprojects/Paket/issues/688

#### 0.32.0 - 09.03.2015
* PERFORMANCE: If resolver runs into conflict then use Warnsdorff's rule - https://github.com/fsprojects/Paket/pull/684
* BUGFIX: Fixed Linux install scripts - https://github.com/fsprojects/Paket/pull/681
* Support for WinExe output type - https://github.com/fsprojects/Paket/pull/675
* BUGFIX: Fix Nuget compat issue with leading zeros - https://github.com/fsprojects/Paket/pull/672
* BUGFIX: Detect inter project dependencies without matching package id - https://github.com/fsprojects/Paket/pull/671
* BUGFIX: Parse prerelease numbers into bigint since ints might overflow - https://github.com/fsprojects/Paket/pull/667
* BUGFIX: Optional fields in template files are read correctly - https://github.com/fsprojects/Paket/pull/666
* BUGFIX: Better url and endpoint handling in `paket push` - https://github.com/fsprojects/Paket/pull/663
* COSMETICS: Better tracing when resolver runs into conflict - https://github.com/fsprojects/Paket/pull/684
* COSMETICS: Better error message when a package is listed twice in `paket.references` - https://github.com/fsprojects/Paket/pull/686
* COSMETICS: Use Chessie for ROP - https://github.com/fsprojects/Chessie

#### 0.31.2 - 26.02.2015
* BUGFIX: Robust and much faster template file parser - https://github.com/fsprojects/Paket/pull/660

#### 0.31.1 - 25.02.2015
* Use latest FAKE tasks

#### 0.31.0 - 25.02.2015
* BUGFIX: Fix help for init command - https://github.com/fsprojects/Paket/pull/654
* BUGFIX: Allow non-standard API endpoint for push - https://github.com/fsprojects/Paket/pull/652
* BUGFIX: Special case nuget.org
* BUGFIX: paket add/remove with just project name - https://github.com/fsprojects/Paket/pull/650
* BUGFIX: Uploading packages as multiform content type - https://github.com/fsprojects/Paket/pull/651
* BUGFIX: Handle transient dependencies better in pack command - https://github.com/fsprojects/Paket/pull/649
* BUGFIX: Only load custom attributes if not given in TemplateFile or cmd parameter
* BUGFIX: Detect .NET 4.5.1 - https://github.com/fsprojects/Paket/pull/647

#### 0.30.0 - 23.02.2015
* New command: `paket pack` - http://fsprojects.github.io/Paket/paket-pack.html
* New command: `paket push` - http://fsprojects.github.io/Paket/paket-push.html
* Improved command line help - https://github.com/fsprojects/Paket/pull/639
* BUGFIX: fix no_auto_restore option parsing  - https://github.com/fsprojects/Paket/issues/632

#### 0.29.0 - 18.02.2015
* Allow local NuGet sources with spaces in `paket.dependencies` - https://github.com/fsprojects/Paket/issues/616
* Streamlined install options in `paket.dependencies` and `paket.references` - https://github.com/fsprojects/Paket/issues/587
* Allow to opt-out of targets import - https://github.com/fsprojects/Paket/issues/587
* New option to add/remove packages for a single project - https://github.com/fsprojects/Paket/pull/610
* BUGFIX: Blacklisted Microsoft.Bcl.Build.targets - https://github.com/fsprojects/Paket/issues/618
* BUGFIX: Selective update doesn't add package twice from `paket.references` anymore
* BUGFIX: `paket install` installs GitHub source files
* COSMETICS: Respect home directories on mono - https://github.com/fsprojects/Paket/issues/612
* COSMETICS: `paket add` inserts the new package in alphabetical position - https://github.com/fsprojects/Paket/issues/596

#### 0.28.0 - 16.02.2015
* Add a simple API which allows to retrieve NuGet v3 autocomplete
* Allow unix-style comments in `paket.dependencies` file
* BUGFIX: `paket restore` does not fail on missing `paket.version` files - https://github.com/fsprojects/Paket/issues/600
* BUGFIX: Parsing of conditional dependencies should detect portable case - https://github.com/fsprojects/Paket/issues/594
* BUGFIX: Prerelease requirements in `paket.dependencies` should override package dependencies - https://github.com/fsprojects/Paket/issues/607
* BUGFIX: Try to ease the pain with mono bug in Process class - https://github.com/fsprojects/Paket/issues/599
* BUGFIX: `paket restore` does not re-download http references - https://github.com/fsprojects/Paket/issues/592
* BUGFIX: Make DeletePaketNodes more robust - https://github.com/fsprojects/Paket/issues/591
* BUGFIX: Install content files on mono - https://github.com/fsprojects/Paket/issues/561
* BUGFIX: Install process doesn't duplicate Imports of targets files any more - https://github.com/fsprojects/Paket/issues/588
* BUGFIX: Don't remove comments from `paket.dependencies` file - https://github.com/fsprojects/Paket/issues/584
* COSMETICS: Paket should not reformat app/web.config files while changing assembly redirects - https://github.com/fsprojects/Paket/issues/597

#### 0.27.0 - 07.02.2015
* Install process will reference `.props` and `.targets` files from NuGet packages - https://github.com/fsprojects/Paket/issues/516
* Don't internalize in paket.exe during ILMerge
* Allow to download from pre-authenticated MyGet feed - https://github.com/fsprojects/Paket/issues/466
* BUGFIX: Fix `paket install --hard` for FSharp.Core - https://github.com/fsprojects/Paket/issues/579
* BUGFIX: `paket convert-from-nuget` ignores casing when looking for nuget.targets - https://github.com/fsprojects/Paket/issues/580
* BUGFIX: `paket install` correctly parses HTTP references - https://github.com/fsprojects/Paket/pull/571
* BUGFIX: `paket.dependencies` parser now fails if tokens are not valid
* COSMETICS: Prerelease strings are checked that they don't contain operators
* COSMETICS: Create an install function in the API which takes a `paket.dependencies` file as text - https://github.com/fsprojects/Paket/issues/576

#### 0.26.0 - 31.01.2015
* Allow to opt-out of old frameworks in `paket.dependencies` - http://fsprojects.github.io/Paket/nuget-dependencies.html#Framework-restrictions
* Allow `copy_local` settings in `paket.references` - http://fsprojects.github.io/Paket/references-files.html#copy_local-settings
* COSMETICS: `paket.lock` beautification for HTTP specs - https://github.com/fsprojects/Paket/pull/571

#### 0.25.0 - 25.01.2015
* BUGFIX: If more than one TargetFramework-specific dependency to the same package exist, we take the latest one - https://github.com/fsprojects/Paket/pull/567
* BUGFIX: Removes interactive-shell-check on `add auth` - https://github.com/fsprojects/Paket/pull/565
* BUGFIX: Can parse open NuGet ranges in brackets - https://github.com/fsprojects/Paket/issues/560
* BUGFIX: Detect `net35-client` - https://github.com/fsprojects/Paket/issues/559
* BUGFIX: Show help for `auto-restore` command - https://github.com/fsprojects/Paket/pull/558

#### 0.24.0 - 19.01.2015
* Allow to disable Visual Studio NuGet package restore - http://fsprojects.github.io/Paket/paket-auto-restore.html
* BUGFIX: Probe for unnormalized and normalized versions in local NuGet feeds - https://github.com/fsprojects/Paket/issues/556

#### 0.23.0 - 15.01.2015
* Refactored `init` & `init auto restore` to Railway Oriented Programming - https://github.com/fsprojects/Paket/pull/533
* Refactored FindRefs to Railway Oriented Programming - https://github.com/fsprojects/Paket/pull/529
* BUGFIX: paket.bootstrapper.exe and paket.exe use better proxy detection - https://github.com/fsprojects/Paket/pull/552
* BUGFIX: `paket add` offered to add dependencies even when they are already added - https://github.com/fsprojects/Paket/issues/550
* BUGFIX: Detect `Net20-client` - https://github.com/fsprojects/Paket/issues/547
* BUGFIX: Give better error message when package is not found in a local feed - https://github.com/fsprojects/Paket/issues/545
* BUGFIX: Don't download gists that are up-to-date - https://github.com/fsprojects/Paket/issues/513
* BUGFIX: fix parsing of longer http links - https://github.com/fsprojects/Paket/pull/536
* BUGFIX: Detect correct `paket.references` filenames during convert-from-nuget
* BUGFIX: If no package source is found during convert-from-nuget we use the default NuGet feed
* COSMETICS: Config file is only saved when needed
* COSMETICS: Ignore completely empty lib folders
* COSMETICS: `paket convert-from-nuget` warns if it can't find a NuGet feed - https://github.com/fsprojects/Paket/issues/548
* COSMETICS: Remove icon from bootstrapper to make file size much smaller

#### 0.22.0 - 05.01.2015
* Bootstrapper avoids github API - https://github.com/fsprojects/Paket/issues/510
* Refactoring to Railwal Oriented Programming - http://fsharpforfunandprofit.com/rop/
* Always trim line end in lockfile
* Improved binding redirects detection - https://github.com/fsprojects/Paket/pull/507
* Don't catch NullReferenceExceptions for now - https://github.com/fsprojects/Paket/issues/505
* BUGFIX: Paket update nuget X doesn't work - https://github.com/fsprojects/Paket/issues/512

#### 0.21.0 - 02.01.2015
* New `--log-file` parameter allows to trace into logfile - https://github.com/fsprojects/Paket/pull/502
* Trace stacktrace on all NullReferenceExceptions - https://github.com/fsprojects/Paket/issues/500
* Paket.locked file has 2 minute timeout
* BUGFIX: Detect the version of a GitHub gist correctly - https://github.com/fsprojects/Paket/issues/499
* BUGFIX: Dependencies file saves http and gist links correctly - https://github.com/fsprojects/Paket/issues/498
* BUGFIX: Don't relax "OverrideAll" conditions during `paket install`
* BUGFIX: fix priority of parsing atom nuget feed for package Id - https://github.com/fsprojects/Paket/issues/494
* BUGFIX: fix JSON deserializer and reactivate cache - https://github.com/fsprojects/Paket/pull/495
* BUGFIX: Make the file search for app.config and web.config case insensitive - https://github.com/fsprojects/Paket/issues/493
* BUGFIX: Don't add duplicate lines in `packet.dependencies` - https://github.com/fsprojects/Paket/issues/492
* BUGFIX: Keep framework restrictions in `paket install`- https://github.com/fsprojects/Paket/issues/486
* WORKAROUND: Do not fail on BadCrcException during unzip and only show a warning - https://github.com/fsprojects/Paket/issues/484
* WORKAROUND: Disable NuGet v3 feed for now - seems to be unreliable.
* PERFORMANCE: Don't parse project files twice - https://github.com/fsprojects/Paket/issues/487
* PERFORMANCE: Cache platform penalty calculation - https://github.com/fsprojects/Paket/issues/487
* PERFORMANCE: Use StringBuilder for path replacement - https://github.com/fsprojects/Paket/issues/487
* PERFORMANCE: Cache feed errors - https://github.com/fsprojects/Paket/issues/487
* PERFORMANCE: Put feed url into cache filename - https://github.com/fsprojects/Paket/issues/487
* PERFORMANCE: Relax prerelease requirements for pinned versions - https://github.com/fsprojects/Paket/issues/487
* PERFORMANCE: Don't enumerate all files, since we only need lib files - https://github.com/fsprojects/Paket/issues/487
* PERFORMANCE: Pin sourcefile dependencies - https://github.com/fsprojects/Paket/issues/487
* PERFORMANCE: Cache path penalty calculation - https://github.com/fsprojects/Paket/issues/487
* PERFORMANCE: Cache path extraction - https://github.com/fsprojects/Paket/issues/487

#### 0.20.1 - 30.12.2014
* COSMETICS: Trim end of line in lockfile.

#### 0.20.0 - 29.12.2014
* `paket install` performs a selective update based on the changes in the dependencies file - http://fsprojects.github.io/Paket/lock-file.html#Performing-updates
* Paket.exe acquires a lock for all write processes - https://github.com/fsprojects/Paket/pull/469
* New command to add credentials - http://fsprojects.github.io/Paket/paket-config-file.html#Add-credentials
* Smarter conditional NuGet dependencies - https://github.com/fsprojects/Paket/pull/462
* If environment auth variables are empty a fallback to the config is used- https://github.com/fsprojects/Paket/pull/459
* Better handling for multiple files from same GitHub repository - https://github.com/fsprojects/Paket/pull/451
* Extend Public API for plugin
* BUGFIX: Remove parsing of invalid child element of ProjectReference - https://github.com/fsprojects/Paket/pull/453
* BUGFIX: Don't add NuGet packages twice to a references file - https://github.com/fsprojects/Paket/pull/460
* BUGFIX: Use Max strategy for `paket outdated --ingore-constraints` - https://github.com/fsprojects/Paket/pull/463
* BUGFIX: Don't delete downloaded github zip file
* BUGFIX: Cannot install nuget packages from local TeamCity feeds due to proxy - https://github.com/fsprojects/Paket/pull/482
* BUGFIX: Don't touch framework assemblies if not needed
* BUGFIX: Check versions file synchronously
* BUGFIX: Restore console color after handling exception - https://github.com/fsprojects/Paket/pull/467
* COSMETICS: `>= 0` version range simplified to empty string - https://github.com/fsprojects/Paket/pull/449
* COSMETICS: Paket.exe and paket.bootstrapper.exe have a logo - https://github.com/fsprojects/Paket/pull/473

#### 0.18.0 - 09.12.2014
* Show command help on `--help` - https://github.com/fsprojects/Paket/pull/437
* Allow to opt in to BindingRedirects - https://github.com/fsprojects/Paket/pull/436
* Don't run simplify in strict mode - https://github.com/fsprojects/Paket/pull/443
* Allow to remove NuGet packages in interactive mode - https://github.com/fsprojects/Paket/pull/432
* Added auto-unzip of downloaded archives - https://github.com/fsprojects/Paket/pull/430
* Allow to reference binary files via http reference - https://github.com/fsprojects/Paket/pull/427
* Faster BindingRedirects - https://github.com/fsprojects/Paket/pull/414
* Using a different FSharp.Core NuGet package - https://github.com/fsprojects/Paket/pull/416
* Find the paket.references file in upper directories - https://github.com/fsprojects/Paket/pull/409
* Allow `paket.references` files in upper directories - https://github.com/fsprojects/Paket/pull/403
* Clear failure message for `paket simplify`, when lock file is outdated - https://github.com/fsprojects/Paket/pull/403
* BUGFIX: `Selective update` updates only dependent packages - https://github.com/fsprojects/Paket/pull/410
* BUGFIX: If there are only prereleases we should just take these
* BUGFIX: `paket update nuget <name>` fails if <name> was not found in lockfile - https://github.com/fsprojects/Paket/issues/404
* BUGFIX: Unescape library filename - https://github.com/fsprojects/Paket/pull/412
* BUGFIX: Allow to reference multiple files from same repository directory - https://github.com/fsprojects/Paket/pull/445
* BUGFIX: Don't reference satellite assemblies - https://github.com/fsprojects/Paket/pull/444
* BUGFIX: Binding redirect version is picked from highest library version - https://github.com/fsprojects/Paket/pull/422
* BUGFIX: Handle numeric part of PreRelease identifiers correctly - https://github.com/fsprojects/Paket/pull/426
* BUGFIX: Fixed casing issue in selective update - https://github.com/fsprojects/Paket/pull/434
* BUGFIX: Parse http links from lockfile
* BUGFIX: Calculate dependencies file name for http resources - https://github.com/fsprojects/Paket/pull/428

#### 0.17.0 - 29.11.2014
* FrameworkHandling: Support more portable profiles and reduce the impact in the XML file
* FrameworkHandling: support extracting Silverlight5.0 and NetCore4.5 - https://github.com/fsprojects/Paket/pull/389
* New command `paket init` - http://fsprojects.github.io/Paket/paket-init.html
* Better error message for missing files in paket.lock file - https://github.com/fsprojects/Paket/pull/402
* BUGFIX: Crash on 'install' when input seq was empty - https://github.com/fsprojects/Paket/pull/395
* BUGFIX: Handle multiple version results from NuGet - https://github.com/fsprojects/Paket/pull/393

#### 0.16.0 - 23.11.2014
* Integrate BindingRedirects into Paket install process - https://github.com/fsprojects/Paket/pull/383
* BUGFIX: Download of GitHub files should clean it's own directory - https://github.com/fsprojects/Paket/issues/385
* BUGFIX: Don't remove custom framework references - https://github.com/fsprojects/Paket/issues/376
* BUGFIX: Path to dependencies file is now relative after `convert-from-nuget` - https://github.com/fsprojects/Paket/pull/379
* BUGFIX: Restore command in targets file didn't work with spaces in paths - https://github.com/fsprojects/Paket/issues/375
* BUGFIX: Detect FrameworkReferences without restrictions in nuspec file and install these
* BUGFIX: Read sources even if we don't find packages - https://github.com/fsprojects/Paket/issues/372

#### 0.15.0 - 19.11.2014
* Allow to use basic framework restrictions in NuGet packages - https://github.com/fsprojects/Paket/issues/307
* Support feeds that don't support NormalizedVersion - https://github.com/fsprojects/Paket/issues/361
* BUGFIX: Use Nuget v2 as fallback
* BUGFIX: Accept and normalize versions like 6.0.1302.0-Preview - https://github.com/fsprojects/Paket/issues/364
* BUGFIX: Fixed handling of package dependencies containing string "nuget" - https://github.com/fsprojects/Paket/pull/363

#### 0.14.0 - 14.11.2014
* Uses Nuget v3 API, which enables much faster resolver
* BUGFIX: Keep project file order similar to VS order
* Support unlisted dependencies if nothing else fits - https://github.com/fsprojects/Paket/issues/327

#### 0.13.0 - 11.11.2014
* New support for general HTTP dependencies - http://fsprojects.github.io/Paket/http-dependencies.html
* New F# Interactive support - http://fsprojects.github.io/Paket/reference-from-repl.html
* New `paket find-refs` command - http://fsprojects.github.io/Paket/paket-find-refs.html
* Migration of NuGet source credentials during `paket convert-from-nuget` - http://fsprojects.github.io/Paket/paket-convert-from-nuget.html#Migrating-NuGet-source-credentials
* Bootstrapper uses .NET 4.0 - https://github.com/fsprojects/Paket/pull/355
* Adding --ignore-constraints to `paket outdated` - https://github.com/fsprojects/Paket/issues/308
* PERFORMANCE: If `paket add` doesn't change the `paket.dependencies` file then the resolver process will be skipped
* BUGFIX: `paket update nuget [PACKAGENAME]` should use the same update strategy as `paket add` - https://github.com/fsprojects/Paket/issues/330
* BUGFIX: Trailing whitespace is ignored in `paket.references`

#### 0.12.0 - 07.11.2014
* New global paket.config file - http://fsprojects.github.io/Paket/paket-config-file.html
* Trace warning when we replace NuGet.exe with NuGet.CommandLine - https://github.com/fsprojects/Paket/issues/320
* Allow to parse relative NuGet folders - https://github.com/fsprojects/Paket/issues/317
* When paket skips a framework install because of custom nodes it shows a warning - https://github.com/fsprojects/Paket/issues/316
* Remove the namespaces from the nuspec parser - https://github.com/fsprojects/Paket/pull/315
* New function which extracts the TargetFramework of a given projectfile.
* New function which calculates dependencies for a given projectfile.
* Project output type can be detected from a project file
* Allow to retrieve inter project dependencies from a project file
* BUGFIX: Exclude unlisted NuGet packages in Resolver - https://github.com/fsprojects/Paket/issues/327
* BUGFIX: Detect Lib vs. lib folder on Linux - https://github.com/fsprojects/Paket/issues/332
* BUGFIX: Paket stopwatch was incorrect - https://github.com/fsprojects/Paket/issues/326
* BUGFIX: Paket failed on generating lockfile for LessThan version requirement - https://github.com/fsprojects/Paket/pull/314
* BUGFIX: Don't match suffixes in local NuGet packages - https://github.com/fsprojects/Paket/issues/317
* BUGFIX: Don't fail with NullReferenceException when analyzing nuget.config - https://github.com/fsprojects/Paket/issues/319

#### 0.11.0 - 29.10.2014
* Build a merged install model with all packages - https://github.com/fsprojects/Paket/issues/297
* `paket update` command allows to set a version - http://fsprojects.github.io/Paket/paket-update.html#Updating-a-single-package
* `paket.targets` is compatible with specific references files - https://github.com/fsprojects/Paket/issues/301
* BUGFIX: Paket no longer leaves transitive dependencies in lockfile after remove command - https://github.com/fsprojects/Paket/pull/306
* BUGFIX: Don't use "global override" for selective update process - https://github.com/fsprojects/Paket/issues/310
* BUGFIX: Allow spaces in quoted parameter parsing - https://github.com/fsprojects/Paket/pull/311

#### 0.10.0 - 24.10.2014
* Initial version of `paket remove` command - http://fsprojects.github.io/Paket/paket-remove.html
* Paket add doesn't fail on second attempt - https://github.com/fsprojects/Paket/issues/295
* Report full paths when access is denied - https://github.com/fsprojects/Paket/issues/242
* Visual Studio restore only restores for the current project
* BUGFIX: Selective update keeps all other versions
* BUGFIX: Install process accepts filenames with `lib`
* BUGFIX: Fix !~> resolver
* BUGFIX: Use normal 4.0 framework libs when we only specify net40
* BUGFIX: Fix timing issue with paket install --hard - https://github.com/fsprojects/Paket/issues/293
* BUGFIX: Fix namespace handling in nuspec files
* BUGFIX: Add default nuget source to dependencies file if original project has no source

#### 0.9.0 - 22.10.2014
* Allow to restore packages from paket.references files - http://fsprojects.github.io/Paket/paket-restore.html
* Detect local nuspec with old XML namespace - https://github.com/fsprojects/Paket/issues/283
* `paket add` command tries to keep all other packages stable.
* Added another profile mapping for Profile136 - https://github.com/fsprojects/Paket/pull/262
* More portable profiles - https://github.com/fsprojects/Paket/issues/281
* Added net11 to framework handling - https://github.com/fsprojects/Paket/pull/269
* Create references for Win8 - https://github.com/fsprojects/Paket/issues/280
* Detect VS automatic nuget restore and create paket restore - http://fsprojects.github.io/Paket/paket-convert-from-nuget.html#Automated-process
* `paket convert-from-nuget` doesn't duplicate paket solution items - https://github.com/fsprojects/Paket/pull/286
* BUGFIX: Paket removes old framework references if during install - https://github.com/fsprojects/Paket/issues/274
* BUGFIX: Don't let the bootstrapper fail if we already have a paket.exe
* BUGFIX: Use the Id property when NuGet package name and id are different - https://github.com/fsprojects/Paket/issues/265

#### 0.8.0 - 15.10.2014
* Smarter install in project files
* Paket handles .NET 4.5.2 and .NET 4.5.3 projects - https://github.com/fsprojects/Paket/issues/260
* New command: `paket update nuget <package id>` - http://fsprojects.github.io/Paket/paket-update.html#Updating-a-single-package
* BUGFIX: Do not expand auth when serializing dependencies file - https://github.com/fsprojects/Paket/pull/259
* BUGFIX: Create catch all case for unknown portable frameworks

#### 0.7.0 - 14.10.2014
* Initial support for referencing full github projects - http://fsprojects.github.io/Paket/http-dependencies.html#Referencing-a-GitHub-repository
* Allow to use all branches in GitHub sources - https://github.com/fsprojects/Paket/pull/249
* Initial support for frameworkAssemblies from nuspec - https://github.com/fsprojects/Paket/issues/241
* Download github source files with correct encoding - https://github.com/fsprojects/Paket/pull/248
* Add FSharp.Core.Microsoft.Signed as dependency
* Install model uses portable versions for net40 and net45 when package doesn't contain special versions
* Install command displays existing versions if constraint does not match any version
* Restore command doesn't calc install model.
* Use https in DefaultNugetStream - https://github.com/fsprojects/Paket/pull/251
* BUGFIX: Paket only deletes files which will are downloaded by init-auto-restore process - https://github.com/fsprojects/Paket/pull/254
* BUGFIX: Paket convert-from-nuget failed when package source keys contain invalid XML element chars  - https://github.com/fsprojects/Paket/issues/253

#### 0.6.0 - 11.10.2014
* New restore command - http://fsprojects.github.io/Paket/paket-restore.html
* Report if we can't find packages for top level dependencies.
* Faster resolver
* Try /FindPackagesById before /Packages for nuget package version no. retrieval
* New Paket.Core package on NuGet - https://www.nuget.org/packages/Paket.Core/
* BUGFIX: Prefer full platform builds over portable builds

#### 0.5.0 - 09.10.2014
* Bootstrapper will only download stable releases by default - http://fsprojects.github.io/Paket/bootstrapper.html
* New installer model allows better compatibility with NuGet and should be much faster
* Supporting dot for references file - http://fsprojects.github.io/Paket/http-dependencies.html
* Supporting pagination for long NuGet feeds - https://github.com/fsprojects/Paket/issues/223
* Create a "use exactly this version" operator in order to override package conflicts - http://fsprojects.github.io/Paket/nuget-dependencies.html#Use-exactly-this-version-constraint
* New `content none` mode in paket.dependencies - http://fsprojects.github.io/Paket/dependencies-file.html#No-content-option
* Allow source files in content folder of NuGet packages
* No -D needed for Linux installer - https://github.com/fsprojects/Paket/pull/210
* Content files like `_._`, `*.transform` and `*.pp` are ignored - https://github.com/fsprojects/Paket/issues/207
* The `convert-from-nuget` command adds .paket folder to the sln - https://github.com/fsprojects/Paket/issues/206
* Removed duplicate transitive dependencies from lock file - https://github.com/fsprojects/Paket/issues/200
* If the package download failed Paket retries with force flag
* The `convert-from-nuget` commands sorts the dependencies file
* Use credentials from nuget.config on paket convert-from-nuget - https://github.com/fsprojects/Paket/issues/198
* Deploy fixed targets file - https://github.com/fsprojects/Paket/issues/172
* New [--pre] and [--strict] modes for paket outdated - http://fsprojects.github.io/Paket/paket-outdated.html
* New --no-auto-restore option for `convert-from-nuget` command - http://fsprojects.github.io/Paket/paket-convert-from-nuget.html#Automated-process
* Adding support for new portable profiles
* paket.exe is now signed
* Allow to reference .exe files from NuGet packages
* Use default proxy in paket.exe and bootstrapper.exe - https://github.com/fsprojects/Paket/issues/226
* Keep order of sources in paket.dependencies - https://github.com/fsprojects/Paket/issues/233
* BREAKING CHANGE: Removed --dependencies-file option - from now on it's always paket.dependencies
* BUGFIX: Bootstrapper will not throw NullReferenceException on broken paket.exe downloads
* BUGFIX: Authentication information will not be put in cache
* BUGFIX: Fixes cache issue when using multiple NuGet sources
* BUGFIX: Fixes potential casing issue on Windows
* BUGFIX: paket-files need to go to the top of a project file
* BUGFIX: Do not look for MinimalVisualStudioVersion when adding paket folder to solution - https://github.com/fsprojects/Paket/pull/221
* COSMETICS: Throw better error message if we don't get any versions from NuGet source

#### 0.4.0 - 28.09.2014
* Resolve dependencies for github modules - http://fsprojects.github.io/Paket/http-dependencies.html#Remote-dependencies
* New [--interactive] mode for paket simplify - http://fsprojects.github.io/Paket/paket-simplify.html
* Don't use version in path for github files.
* Better error message when a package resolution conflict arises.

#### 0.3.0 - 25.09.2014
* New command: paket add [--interactive] - http://fsprojects.github.io/Paket/paket-add.html
* New command: paket simplify - http://fsprojects.github.io/Paket/paket-simplify.html
* Better Visual Studio integration by using paket.targets file - http://fsprojects.github.io/Paket/paket-init-auto-restore.html
* Support for NuGet prereleases - http://fsprojects.github.io/Paket/nuget-dependencies.html#PreReleases
* Support for private NuGet feeds - http://fsprojects.github.io/Paket/nuget-dependencies.html#NuGet-feeds
* New NuGet package version constraints - http://fsprojects.github.io/Paket/nuget-dependencies.html#Further-version-constraints
* Respect case sensitivity for package paths for Linux - https://github.com/fsprojects/Paket/pull/137
* Improved convert-from-nuget command - http://fsprojects.github.io/Paket/paket-convert-from-nuget.html
* New paket.bootstrapper.exe (7KB) allows to download paket.exe from github.com - http://fsprojects.github.io/Paket/paket-init-auto-restore.html
* New package resolver algorithm
* Better verbose mode - use -v flag
* Version info is shown at paket.exe start
* paket.lock file is sorted alphabetical (case-insensitive)
* Linked source files now all go underneath a "paket-files" folder.
* BUGFIX: Ensure the NuGet cache folder exists
* BUGFIX: Async download fixed on mono

#### 0.2.0 - 17.09.2014
* Allow to directly link GitHub files - http://fsprojects.github.io/Paket/http-dependencies.html
* Automatic NuGet conversion - http://fsprojects.github.io/Paket/paket-convert-from-nuget.html
* Cleaner syntax in paket.dependencies - https://github.com/fsprojects/Paket/pull/95
* Strict mode - https://github.com/fsprojects/Paket/pull/104
* Detecting portable profiles
* Support content files from nuget - https://github.com/fsprojects/Paket/pull/84
* Package names in Dependencies file are no longer case-sensitive - https://github.com/fsprojects/Paket/pull/108

#### 0.1.4 - 16.09.2014
* Only vbproj, csproj and fsproj files are handled

#### 0.1.3 - 15.09.2014
* Detect FSharpx.Core in packages

#### 0.1.2 - 15.09.2014
* --hard parameter allows better transition from NuGet.exe

#### 0.1.0 - 12.09.2014
* We are live - yay!<|MERGE_RESOLUTION|>--- conflicted
+++ resolved
@@ -1,4 +1,3 @@
-<<<<<<< HEAD
 #### 3.0.0-alpha108 - 11.04.2016
 * Allow to reference git repositories - http://fsprojects.github.io/Paket/git-dependencies.html
 * Allow to run build commands on git repositories - http://fsprojects.github.io/Paket/git-dependencies.html#Running-a-build-in-git-repositories
@@ -9,10 +8,7 @@
 * Allows to use aliases for libraries - http://fsprojects.github.io/Paket/references-files.html#Library-aliases
 * BREAKING CHANGE: Removed --hard parameter from all commands. Paket threads all commands as if --hard would have been set - https://github.com/fsprojects/Paket/pull/1567
 
-#### 2.58.10 - 11.04.2016
-=======
 #### 2.58.11 - 11.04.2016
->>>>>>> 84aed1c8
 * BUGFIX: Breaking some parallism and trying to prevent race conditions - https://github.com/fsprojects/Paket/issues/1589
 
 #### 2.58.9 - 08.04.2016
