<<<<<<< HEAD
#### 3.0.0-alpha030 - 15.01.2016
* Allow to reference git repositories - http://fsprojects.github.io/Paket/git-dependencies.html
* Allow to run build commands on git repositories - http://fsprojects.github.io/Paket/git-dependencies.html#Running-a-build-in-git-repositories
* Allow to use git repositories as NuGet source - http://fsprojects.github.io/Paket/git-dependencies.html#Using-Git-repositories-as-NuGet-source
=======
#### 2.44.4 - 16.01.2016
* Initial support for autocomplete of private sources - https://github.com/fsprojects/Paket/issues/1298
* Allow to set project url in paket pack

#### 2.44.3 - 15.01.2016
* BUGFIX: Fix inter project dependencies

#### 2.44.2 - 15.01.2016
* BUGFIX: Reduce pressure from call stack - https://github.com/fsprojects/Paket/issues/1392
>>>>>>> 82764be7

#### 2.44.1 - 15.01.2016
* BUGFIX: Symbols package fix for projects that contained linked files - https://github.com/fsprojects/Paket/pull/1390

#### 2.44.0 - 14.01.2016
* Paket pack for symbols packages allows for pulling in referenced projects. - https://github.com/fsprojects/Paket/pull/1383

#### 2.43.0 - 14.01.2016
* BUGFIX: Use registration data from normalized NuGet version - https://github.com/fsprojects/Paket/issues/1387
* BUGFIX: $(SolutionDir) in ProjectReference include attribute will be parsed - https://github.com/fsprojects/Paket/issues/1377
* BUGFIX: Restore groups sequentially - https://github.com/fsprojects/Paket/issues/1371
* PERFORMANCE: Fix issue with bad performance - https://github.com/fsprojects/Paket/issues/1387
* PERFORMANCE: Try relaxed resolver only when there is a chance to succeed
* USABILITY: Fail if credentials are invalid - https://github.com/fsprojects/Paket/issues/1382

#### 2.42.0 - 10.01.2016
* Nemerle projects support
* BUGFIX: Incorrect package dependencies graph resolution with prereleases - https://github.com/fsprojects/Paket/pull/1359
* BUGFIX: NuGetV2: avoid revealing password also if more than one source is defined - https://github.com/fsprojects/Paket/pull/1357

#### 2.41.0 - 07.01.2016
* Allow to reference dlls from HTTP resources - https://github.com/fsprojects/Paket/issues/1341
* BUGFIX: Fixed prerelease comparision - https://github.com/fsprojects/Paket/issues/1316
* BUGFIX: Fixed problem with prerelease versions during pack - https://github.com/fsprojects/Paket/issues/1316
* BUGFIX: Do not copy dlls from paket-files - https://github.com/fsprojects/Paket/issues/1341
* BUGFIX: Fixed problem with @ char in paths during pack - https://github.com/fsprojects/Paket/pull/1351
* BUGFIX: Allow to reference dlls from HTTP resources on mono - https://github.com/fsprojects/Paket/pull/1349
* PERFORMANCE: Don't parse lock file in FullUpdate mode
* WORKAROUND: ConfigFile password encryption did not work on specific machines - https://github.com/fsprojects/Paket/pull/1347
* USABILITY: Show warning when paket.references is used in nupkg content - https://github.com/fsprojects/Paket/issues/1344
* USABILITY: Report group name in download trace - https://github.com/fsprojects/Paket/issues/1337
* USABILITY: Be more robust against flaky NuGet feeds

#### 2.40.0 - 29.12.2015
* BUGFIX: Better packaging of prerelease dependencies - https://github.com/fsprojects/Paket/issues/1316
* BUGFIX: Allow to overwrite versions in template files without id - https://github.com/fsprojects/Paket/issues/1321
* BUGFIX: Accept dotnet54 as moniker
* BUGFIX: Download file:/// to paket-files/localhost
* BUGFIX: Compare normalized Urls
* BUGFIX: Call OnCompleted in Observable.flatten - https://github.com/fsprojects/Paket/pull/1330
* BUGFIX: Allow to restore packages from private feeds - https://github.com/fsprojects/Paket/issues/1326
* PERFORMANCE: Cache which source contains versions in GetVersions - https://github.com/fsprojects/Paket/pull/1327
* PERFORMANCE: Prefer package-versions protocol for nuget.org and myget.org

#### 2.38.0 - 22.12.2015
* Support new NuGet version range for empty restrictions
* USABILITY: Don't use /odata for nuget.org or myget.org
* BUGFIX: paket pack ignored specific-version parameter - https://github.com/fsprojects/Paket/issues/1321
* COSMETICS: Better error messages in GetVersions
* COSMETICS: Normalize NuGet source feeds in lock files
* PERFORMANCE: Keep traffic for GetVersions and GetPackageDetails low

#### 2.37.0 - 21.12.2015
* New "clear-cache" command allows to clear the NuGet cache - http://fsprojects.github.io/Paket/paket-clear-cache.html
* Paket checks PackageDetails only for sources that responded with versions for a package - https://github.com/fsprojects/Paket/issues/1317
* Implemented support for specifying per-template versions in paket pack - https://github.com/fsprojects/Paket/pull/1314
* Added support for relative src link to package content - https://github.com/fsprojects/Paket/pull/1311
* BUGFIX: Fix NullReferenceException - https://github.com/fsprojects/Paket/issues/1307
* BUGFIX: Check that cached NuGet package belongs to requested package
* BUGFIX: NuGet packages with FrameworkAssembly nodes did not work - https://github.com/fsprojects/Paket/issues/1306
* Paket install did an unnecessary update when framework restriction were present - https://github.com/fsprojects/Paket/issues/1305
* COSMETICS: No need to show cache warnings

#### 2.36.0 - 10.12.2015
* Getting assembly metadata without loading the assembly - https://github.com/fsprojects/Paket/pull/1293

#### 2.35.0 - 09.12.2015
* "redirects off" skips binding redirects completely  - https://github.com/fsprojects/Paket/pull/1299

#### 2.34.0 - 07.12.2015
* BootStrapper uses named temp files - https://github.com/fsprojects/Paket/pull/1296
* Making user prompts work with stdin - https://github.com/fsprojects/Paket/pull/1292

#### 2.33.0 - 04.12.2015
* Option to force a binding redirects - https://github.com/fsprojects/Paket/pull/1290
* Use GetCustomAttributesData instead of GetCustomAttributes - https://github.com/fsprojects/Paket/issues/1289
* Don't touch app.config if we don't logically change it - https://github.com/fsprojects/Paket/issues/1248
* Normalize versions in lock file for nuget.org - https://github.com/fsprojects/Paket/issues/1282
* Using AssemblyTitle if no title is specified in a project template - https://github.com/fsprojects/Paket/pull/1285
* Binding redirects should work with multiple groups - https://github.com/fsprojects/Paket/issues/1284 
* Resolver is more tolerant with prereleases - https://github.com/fsprojects/Paket/issues/1280

#### 2.32.0 - 02.12.2015
* Provided more user-friendly messages for bootstrapper - https://github.com/fsprojects/Paket/pull/1278
* EXPERIMENTAL: Added ability to create symbol/source packages - https://github.com/fsprojects/Paket/pull/1275
* BUGFIX: Fixed coreProps root element in generated nuspec - https://github.com/fsprojects/Paket/pull/1276

#### 2.31.0 - 01.12.2015
* Add options to force Nuget source and use local file paths with bootstrapper - https://github.com/fsprojects/Paket/pull/1268
* Implement exclude parameter for pack - https://github.com/fsprojects/Paket/pull/1274
* Handle different platforms in ProjectFile.GetOutputPath - https://github.com/fsprojects/Paket/pull/1269
* Support local read-only .nupkg-files - https://github.com/fsprojects/Paket/pull/1272

#### 2.30.0 - 01.12.2015
* Switched to using Chessie Nuget package - https://github.com/fsprojects/Paket/pull/1266
* Adding .NET 4.6.1 support - https://github.com/fsprojects/Paket/issues/1270

#### 2.29.0 - 27.11.2015
* Allow specifying Nuget Source and provide option to specify parameters with config file in bootstrapper - https://github.com/fsprojects/Paket/pull/1261
* BUGFIX: Do not normalize versions since it might break Klondike - https://github.com/fsprojects/Paket/issues/1257
* COSMETICS: Better error message when lock file doesn't contain version pin - https://github.com/fsprojects/Paket/issues/1256
* COSMETICS: Show a warning when the resolver selects an unlisted version - https://github.com/fsprojects/Paket/pull/1258

#### 2.28.0 - 25.11.2015
* Reuse more of the NuGet v3 API for protocol selection
* Using new NuGet v3 protocol to retrieve unlisted packages - https://github.com/fsprojects/Paket/issues/1254
* Created installer demo - https://github.com/fsprojects/Paket/issues/1251
* Adding monoandroid41 framework moniker - https://github.com/fsprojects/Paket/pull/1245
* BUGFIX: Specifying prereleases did not work with pessimistic version constraint - https://github.com/fsprojects/Paket/issues/1252
* BUGFIX: Unlisted property get properly filled from NuGet v3 API - https://github.com/fsprojects/Paket/issues/1242
* BUGFIX: Bootstrapper compares version per SemVer - https://github.com/fsprojects/Paket/pull/1236
* PERFORMANCE: Avoid requests to teamcity that lead to server error
* USABILITY: If parsing of lock file fails Paket reports the lock file filename - https://github.com/fsprojects/Paket/issues/1247

#### 2.27.0 - 19.11.2015
* Binding redirects get cleaned during install - https://github.com/fsprojects/Paket/pull/1235
* BUGFIX: Bootstrapper compares version per SemVer - https://github.com/fsprojects/Paket/pull/1236
* BUGFIX: Do not print feed password to output - https://github.com/fsprojects/Paket/pull/1238
* USABILITY: Always write non-version into lock file to keep ProGet happy - https://github.com/fsprojects/Paket/issues/1239

#### 2.26.0 - 18.11.2015
* BUGFIX: Better parsing of framework restrictions - https://github.com/fsprojects/Paket/issues/1232
* BUGFIX: Fix props files - https://github.com/fsprojects/Paket/issues/1233
* BUGFIX: Detect AssemblyName from project file name if empty - https://github.com/fsprojects/Paket/issues/1234
* BUGFIX: Fixed issue with V3 feeds doing api requests even when the paket.lock is fully specified - https://github.com/fsprojects/Paket/pull/1231
* BUGFIX: Update ProjectFile.GetTargetProfile to work with conditional nodes - https://github.com/fsprojects/Paket/pull/1227
* BUGFIX: Putting .targets import on correct location in project files - https://github.com/fsprojects/Paket/issues/1226
* BUGFIX: Putting braces around OData conditions to work around ProGet issues - https://github.com/fsprojects/Paket/issues/1225
* USABILITY: Always write nomalized version into lock file to keep the lockfile as stable as possible
* USABILITY: Always try 3 times to download and extract a package
* USABILITY: Sets default resolver strategy for convert from nuget to None - https://github.com/fsprojects/Paket/pull/1228

#### 2.25.0 - 13.11.2015
* Unified cache implementation for V2 and V3 - https://github.com/fsprojects/Paket/pull/1222
* BUGFIX: Putting .props and .targets import on correct location in project files - https://github.com/fsprojects/Paket/issues/1219
* BUGFIX: Propagate framework restriction correctly - https://github.com/fsprojects/Paket/issues/1213
* BUGFIX: Match auth - https://github.com/fsprojects/Paket/issues/1210
* BUGFIX: Better error message when something goes wrong during package download

#### 2.24.0 - 11.11.2015
* Support for feeds that only provide NuGet v3 API - https://github.com/fsprojects/Paket/pull/1205
* BUGFIX: Made PublicAPI.ListTemplateFiles more robust - https://github.com/fsprojects/Paket/pull/1209
* BUGFIX: Allow to specify empty file patterns in paket.template
* BUGFIX: Filter excluded dependencies in template files - https://github.com/fsprojects/Paket/issues/1208
* BUGFIX: Framework dependencies were handled too strict - https://github.com/fsprojects/Paket/issues/1206

#### 2.23.0 - 09.11.2015
* Allow to exclude dependencies in template files - https://github.com/fsprojects/Paket/issues/1199
* Exposed TemplateFile types and Dependencies member - https://github.com/fsprojects/Paket/pull/1203
* Paket uses lock free version of Async.Choice
* Paket generates and parses strategy option in lock file - https://github.com/fsprojects/Paket/pull/1196
* BUGFIX: Fixed version requirement parse issue noticed in FsBlog
* USABILITY: Paket shows parsing errors in app.config files - https://github.com/fsprojects/Paket/issues/1195

#### 2.22.0 - 05.11.2015
* Paket adds binding redirect only for applicable assemblies - https://github.com/fsprojects/Paket/issues/1187
* BUGFIX: Add missing transitive dependencies after paket update - https://github.com/fsprojects/Paket/issues/1190
* BUGFIX: Work around issue with # in file names on mono - https://github.com/fsprojects/Paket/issues/1189
* USABILITY: Better error reporting when prereleases are involved - https://github.com/fsprojects/Paket/issues/1186

#### 2.21.0 - 01.11.2015
* Adding LOCKEDVERSION placeholder to templatefile - https://github.com/fsprojects/Paket/issues/1183

#### 2.20.0 - 30.10.2015
* Allow filtered updates of packages matching a regex - https://github.com/fsprojects/Paket/pull/1178
* Search for paket.references in startup directory (auto-restore feature) - https://github.com/fsprojects/Paket/pull/1179
* BUGFIX: Framework filtering for transisitve packages - https://github.com/fsprojects/Paket/issues/1182

#### 2.19.0 - 29.10.2015
* Resolver changed to breadth first search to escape more quickly from conflict situations - https://github.com/fsprojects/Paket/issues/1174
* Paket init downloads stable version of bootstraper - https://github.com/fsprojects/Paket/issues/1040
* BUGFIX: SemVer updates were broken

#### 2.18.0 - 28.10.2015
* Use branch and bound strategy to escape quickly from conflict situations - https://github.com/fsprojects/Paket/issues/1169
* Queries all feeds in parallel for package details
* New moniker monoandroid50 - https://github.com/fsprojects/Paket/pull/1171
* Reintroduced missing public API functions for docs
* USABILITY: Improved paket's conflict reporting during resolution time - https://github.com/fsprojects/Paket/pull/1168

#### 2.17.0 - 24.10.2015
* Global "oldest matching version" resolver strategy option - http://fsprojects.github.io/Paket/dependencies-file.html#Strategy-option
* Convert-from-nuget and simplify commands simplify framework restrictions if possible - https://github.com/fsprojects/Paket/pull/1159
* BUGFIX: Queries every NuGet feed in parallel and combines the results - https://github.com/fsprojects/Paket/pull/1163
* USABILITY: Give better error message when a file can't be found on a github repo - https://github.com/fsprojects/Paket/issues/1162

#### 2.16.0 - 21.10.2015
* Check that download http status code was 200
* Try to report better error when file is blocked by Firewall - https://github.com/fsprojects/Paket/pull/1155
* BUGFIX: Fixed loading of Project files on mono - https://github.com/fsprojects/Paket/pull/1149
* PERFORMANCE: Caching proxy scheme - https://github.com/fsprojects/Paket/pull/1153
* USABILITY: If caching fails Paket should recover - https://github.com/fsprojects/Paket/issues/1152

#### 2.15.1 - 17.10.2015
* BUGFIX: Fixed framework restriction filter - https://github.com/fsprojects/Paket/pull/1146
* BUGFIX: Fixed parsing of framework restrictions in lock file - https://github.com/fsprojects/Paket/pull/1144
* BUGFIX: Add monoandroid403 to be matched as Some MonoAndroid - https://github.com/fsprojects/Paket/pull/1140
* PERFORMANCE: Use locked version as prefered version when resolver strategy is min - https://github.com/fsprojects/Paket/pull/1141
* COSMETICS: Better error messages when resolver finds no matching version.
* COSMETICS: Fix error message when resolver already resolved to GlobalOverride - https://github.com/fsprojects/Paket/issues/1142

#### 2.14.0 - 15.10.2015
* BUGFIX: Handle silverlight framework identifiers comparison - https://github.com/fsprojects/Paket/pull/1138

#### 2.13.0 - 14.10.2015
* Show-Groups command - http://fsprojects.github.io/Paket/paket-show-groups.html
* BUGFIX: Fixed combine operation for framework restrictions - https://github.com/fsprojects/Paket/issues/1137
* BUGFIX: Lockfile-Parser did not to parse framework restrictions and therefore paket install could lead to wrong lock file - https://github.com/fsprojects/Paket/issues/1135
* USABILITY: Non-SemVer InformationalVersion are now allowed for paket pack - https://github.com/fsprojects/Paket/issues/1134
* USABILITY: Dependencies file parser should detects comma between install settings - https://github.com/fsprojects/Paket/issues/1129
* COSMETICS: Don't show the pin notice if dependency is transitive
* COSMETICS: Don't allow negative numbers in SemVer

#### 2.12.0 - 12.10.2015
* Better SemVer update by adding --keep-major, --keep-minor, --keep-patch to the CLI
* EXPERIMENTAL: Support for WiX installer projects

#### 2.11.0 - 09.10.2015
* Skip unchanged groups during install

#### 2.10.0 - 08.10.2015
* Make resolver to evaluate versions lazily
* BUGFIX: Paket.Pack was broken on filesystems with forward slash seperator - https://github.com/fsprojects/Paket/issues/1119
* BUGFIX: Wrong paket ProjectRefences name causes incorrect packaging - https://github.com/fsprojects/Paket/issues/1113

#### 2.9.0 - 05.10.2015
* Allow to use GitHub tokens to access GitHub files - http://fsprojects.github.io/Paket/paket-config.html
* Allow to update a single group
* BUGFIX: Resolver needs to consider Microsoft.Bcl.Build

#### 2.8.0 - 03.10.2015
* BUGFIX: Selective update needs to consider remote files
* BUGFIX: Ignore disabled upstream feeds - https://github.com/fsprojects/Paket/pull/1105
* BUGFIX: Don't forget to add settings from root dependencies
* COSMETICS: Do not write unnecessary framework restrictions into paket.lock

#### 2.7.0 - 02.10.2015
* Support for private GitHub repos - http://fsprojects.github.io/Paket/github-dependencies.html#Referencing-a-private-github-repository
* BUGFIX: Find the mono binary on OSX 10.11 - https://github.com/fsprojects/Paket/pull/1103

#### 2.6.0 - 01.10.2015
* Allow "content:once" as a package setting - http://fsprojects.github.io/Paket/nuget-dependencies.html#No-content-option
* BUGFIX: Don't add -prerelease to nuspec dependency nodes for project references - https://github.com/fsprojects/Paket/issues/1102
* BUGFIX: Do not create prerelease identifiers for transitive dependencies - https://github.com/fsprojects/Paket/issues/1099
* PERFORMANCE: Do not parse remote dependencies file twice - https://github.com/fsprojects/Paket/issues/1101
* PERFORMANCE: Check if we already downloaded paket.dependencies file for remote files in order to reduce stress on API limit - https://github.com/fsprojects/Paket/issues/1101
* PERFORMANCE: Run all calls against different NuGet protocols in parallel and take the fastest - https://github.com/fsprojects/Paket/issues/1085
* PERFORMANCE: Exclude duplicate NuGet feeds - https://github.com/fsprojects/Paket/issues/1085
* COSMETICS: Cache calls to GitHub in order to reduce stress on API limit - https://github.com/fsprojects/Paket/issues/1101

#### 2.5.0 - 29.09.2015
* Remove all Paket entries from projects which have no paket.references - https://github.com/fsprojects/Paket/issues/1097
* Allow to format VersionRequirements in NuGet syntax
* BUGFIX: Fix KeyNotFoundException when project is net4.0-client - https://github.com/fsprojects/Paket/issues/1095
* BUGFIX: Put prerelease requirement into NuSpec during paket pack - https://github.com/fsprojects/Paket/issues/1088
* BUGFIX: Inconsistent framework exclusion in paket.dependencies - https://github.com/fsprojects/Paket/issues/1093
* BUGFIX: Commands add/remove stripped link:false from file references - https://github.com/fsprojects/Paket/issues/1089
* BUGFIX: Do not create double prerelease identifiers - https://github.com/fsprojects/Paket/issues/1099
* COSMETICS: Only fixup dates in zip archive under Mono - https://github.com/fsprojects/Paket/pull/1094
* PERFORMANCE: Skip asking for versions if only a specific version is requested
* PERFORMANCE: Check if a feed supports a protocol and never retry if not - https://github.com/fsprojects/Paket/issues/1085

#### 2.4.0 - 28.09.2015
* BUGFIX: Paket does not touch config files when the list of binding redirects to add is empty - https://github.com/fsprojects/Paket/pull/1092
* BUGFIX: Fix unsupported https scheme in web proxy - https://github.com/fsprojects/Paket/pull/1080
* BUGFIX: Ignore DotNET 5.0 framework when TargetFramework 4 is specified - https://github.com/fsprojects/Paket/issues/1066
* BUGFIX: Paket failed with: The input sequence was empty - https://github.com/fsprojects/Paket/issues/1071
* BUGFIX: NullReferenceException in applyBindingRedirects during "update nuget package" - https://github.com/fsprojects/Paket/issues/1074
* COSMETICS: Improve error message for bootstrapper if download of Paket.exe fails - https://github.com/fsprojects/Paket/pull/1091

#### 2.3.0 - 21.09.2015
* Binding redirects from target platform only - https://github.com/fsprojects/Paket/pull/1070
* Allow to enable redirects per package - http://fsprojects.github.io/Paket/nuget-dependencies.html#redirects-settings
* BUGFIX: Install command without a lockfile failed when using groups - https://github.com/fsprojects/Paket/issues/1067
* BUGFIX: Only create packages.config entries for referenced packages - https://github.com/fsprojects/Paket/issues/1065
* BUGFIX: Paket update added an app.config to every project - https://github.com/fsprojects/Paket/issues/1068
* BUGFIX: Use commit w/gist download in RemoteDownload.downloadRemoteFiles - https://github.com/fsprojects/Paket/pull/1069

#### 2.1.0 - 16.09.2015
* Added support for custom internet proxy credentials with env vars - https://github.com/fsprojects/Paket/pull/1061
* Removed microsoft.bcl.build.targets from backlist and instead changed "import_targets" default for that package
* Fix handling of packages.config

#### 2.0.0 - 15.09.2015
* Support for `Dependency groups` in paket.dependencies files - http://fsprojects.github.io/Paket/groups.html
* Support for Roslyn-based analyzers - http://fsprojects.github.io/Paket/analyzers.html
* Support for reference conditions - https://github.com/fsprojects/Paket/issues/1026

#### 1.39.10 - 13.09.2015
* Fixed a bug where install and restore use different paths when specifying a project spec on a HTTP link - https://github.com/fsprojects/Paket/pull/1054
* Fix parsing of output path when condition has no spaces - https://github.com/fsprojects/Paket/pull/1058

#### 1.39.1 - 08.09.2015
* Eagerly create app.config files and add to all projects - https://github.com/fsprojects/Paket/pull/1044

#### 1.39.0 - 08.09.2015
* New Bootstrapper with better handling of Paket prereleases

#### 1.37.0 - 07.09.2015
* Support for authentication and complex hosts for HTTP dependencies - https://github.com/fsprojects/Paket/pull/1052
* Always redirect to the Redirect.Version - https://github.com/fsprojects/Paket/pull/1023
* Improvements in the BootStrapper - https://github.com/fsprojects/Paket/pull/1022

#### 1.34.0 - 27.08.2015
* Paket warns about pinned packages only when a new version is available - https://github.com/fsprojects/Paket/pull/1014
* Trace NuGet package URL if download fails
* Fallback to NuGet v2 feed if no version is found in v3

#### 1.33.0 - 23.08.2015
* Paket handles dynamic OutputPath - https://github.com/fsprojects/Paket/pull/942
* Paket warns when package is pinned - https://github.com/fsprojects/Paket/pull/999

#### 1.32.0 - 19.08.2015
* BUGFIX: Fixed compatibility issues with Klondike NuGet server - https://github.com/fsprojects/Paket/pull/997
* BUGFIX: Escape file names in a NuGet compatible way - https://github.com/fsprojects/Paket/pull/996
* BUGFIX: Paket now fails if an update of a nonexistent package is requested - https://github.com/fsprojects/Paket/pull/995

#### 1.31.0 - 18.08.2015
* BUGFIX: Delete old nodes from proj files - https://github.com/fsprojects/Paket/issues/992
* COSMETICS: Better conflict reporting - https://github.com/fsprojects/Paket/pull/994

#### 1.30.0 - 18.08.2015
* BUGFIX: Include prereleases when using NuGet3 - https://github.com/fsprojects/Paket/issues/988
* paket.template allows comments with # or // - https://github.com/fsprojects/Paket/pull/991

#### 1.29.0 - 17.08.2015
* Xamarin iOS + Mac Support - https://github.com/fsprojects/Paket/pull/980
* Handling fallbacks mainly for Xamarin against PCLs - https://github.com/fsprojects/Paket/pull/980
* Removed supported platforms for MonoTouch and MonoAndroid - https://github.com/fsprojects/Paket/pull/980
* Paket only creates requirements from lock file when updating a single package - https://github.com/fsprojects/Paket/pull/985

#### 1.28.0 - 13.08.2015
* Selective update shows better error message on conflict - https://github.com/fsprojects/Paket/pull/980
* Paket init adds default feed - https://github.com/fsprojects/Paket/pull/981
* Show better error message on conflict - https://github.com/fsprojects/Paket/issues/534
* Make option names for paket find-package-versions consistent with the other commands - https://github.com/fsprojects/Paket/issues/890
* Update specifying version does not pin version in paket.dependencies - https://github.com/fsprojects/Paket/pull/979

#### 1.27.0 - 13.08.2015
* Version range semantics changed for `>= x.y.z prerelease` - https://github.com/fsprojects/Paket/issues/976
* BUGFIX: Version trace got lost - https://twitter.com/indy9000/status/631201649219010561
* BUGFIX: copy_local behaviour was broken - https://github.com/fsprojects/Paket/issues/972

#### 1.26.0 - 10.08.2015
* BUGFIX: Paket mixed responses and downloads - https://github.com/fsprojects/Paket/issues/966

#### 1.25.0 - 10.08.2015
* Fix case-sensitivity of boostrapper on mono
* Reactive NuGet v3
* Check for conflicts in selective update - https://github.com/fsprojects/Paket/pull/964
* BUGFIX: Escape file names - https://github.com/fsprojects/Paket/pull/960

#### 1.23.0 - 04.08.2015
* BUGFIX: Selective update resolves the graph for selected package - https://github.com/fsprojects/Paket/pull/957

#### 1.22.0 - 31.07.2015
* Use FSharp.Core 4.0
* Fix build exe path which includes whitespace - https://github.com/fsprojects/ProjectScaffold/pull/185
* Preserve encoding upon saving solution - https://github.com/fsprojects/Paket/pull/940
* BUGFIX: If we specify a templatefile in paket pack it still packs all templates - https://github.com/fsprojects/Paket/pull/944
* BUGFIX: If we specify a type project templatefile in paket pack it should find the project - https://github.com/fsprojects/Paket/issues/945
* BUGFIX: Paket pack succeeded even when there're missing files - https://github.com/fsprojects/Paket/issues/948
* BUGFIX: FindAllFiles should handle paths that are longer than 260 characters - https://github.com/fsprojects/Paket/issues/949

#### 1.21.0 - 23.07.2015
* Allow NuGet packages to put version in the path - https://github.com/fsprojects/Paket/pull/928

#### 1.20.0 - 21.07.2015
* Allow to get version requirements from paket.lock instead of paket.dependencies - https://github.com/fsprojects/Paket/pull/924
* Add new ASP.NET 5.0 monikers - https://github.com/fsprojects/Paket/issues/921
* BUGFIX: Paket crashed with Null Ref Exception for MBrace - https://github.com/fsprojects/Paket/issues/923
* BUGFIX: Exclude submodules from processing - https://github.com/fsprojects/Paket/issues/918

#### 1.19.0 - 13.07.2015
* Support Odata query fallback for package details with /odata prefix - https://github.com/fsprojects/Paket/pull/922
* Establish beta-level comatibility with Klondike nuget server - https://github.com/fsprojects/Paket/pull/907
* BUGFIX: Improved SemVer parser - https://github.com/fsprojects/Paket/pull/920
* BUGFIX: Added fix for windows-style network source-paths in dependencies parser - https://github.com/fsprojects/Paket/pull/903
* BUGFIX: Settings for dependent packages are now respected - https://github.com/fsprojects/Paket/pull/919
* BUGFIX: `--force` option is working for install/update/restore remote files too
* BUGFIX: Delete cached errors if all sources fail - https://github.com/fsprojects/Paket/issues/908
* BUGFIX: Use updated globbing for paket.template
* COSMETICS: Better error message when package doesn't exist
* COSMETICS: Show better error message when a package is used in `paket.references` but not in `paket.lock`

#### 1.18.0 - 22.06.2015
* Exclusion syntax for paket.template files - https://github.com/fsprojects/Paket/pull/882
* BUGFIX: Issue with `paket pack` and multiple paket.template files fixed - https://github.com/fsprojects/Paket/issues/893

#### 1.17.0 - 22.06.2015
* Tab completion for installed packages in Paket.PowerShell - https://github.com/fsprojects/Paket/pull/892
* BUGFIX: Find-package-versions did not work - https://github.com/fsprojects/Paket/issues/886
* BUGFIX: Find-packages did not work - https://github.com/fsprojects/Paket/issues/888 https://github.com/fsprojects/Paket/issues/889
* COSMETICS: Improved the documentation for the commands - https://github.com/fsprojects/Paket/pull/891

#### 1.16.0 - 21.06.2015
* Make sure retrieved versions are ordered by version with latest version first - https://github.com/fsprojects/Paket/issues/886
* PowerShell argument tab completion for Paket-Add - https://github.com/fsprojects/Paket/pull/887
* Detection of DNX and DNXCore frameworks
* BUGFIX: Exceptions were not logged to command line - https://github.com/fsprojects/Paket/pull/885

#### 1.15.0 - 18.06.2015
* Paket.PowerShell support for Package Manager Console - https://github.com/fsprojects/Paket/pull/875
* Fix download of outdated files - https://github.com/fsprojects/Paket/issues/876

#### 1.14.0 - 14.06.2015
* Chocolatey support for Paket.PowerShell - https://github.com/fsprojects/Paket/pull/872
* BUGFIX: Single version in deps file created invalid dependend package- https://github.com/fsprojects/Paket/issues/871

#### 1.13.0 - 12.06.2015
* Paket.PowerShell support - https://github.com/fsprojects/Paket/pull/839
* EXPERIMENTAL: Allow link:false settings for file references in `paket.references` files
* BUGFIX: `paket update` did not pick latest prerelease version of indirect dependency - https://github.com/fsprojects/Paket/issues/866

#### 1.12.0 - 09.06.2015
* BUGFIX: Paket add should not update the package if it's already there
* BUGFIX: "copy_local" was not respected for indirect dependencies - https://github.com/fsprojects/Paket/issues/856
* BUGFIX: Suggest only packages from the installed sources - https://github.com/fsprojects/Paket.VisualStudio/issues/57
* BUGFIX: Trace license warning only in verbose mode - https://github.com/fsprojects/Paket/issues/862
* BUGFIX: Fix ./ issues during pack
* BUGFIX: Serialize != operator correctly - https://github.com/fsprojects/Paket/issues/857
* COSMETICS: Don't save the `paket.lock` file if it didn't changed

#### 1.11.0 - 08.06.2015
* Support for cancelling bootstrapper - https://github.com/fsprojects/Paket/pull/860
* Increase timeout for restricted access mode - https://github.com/fsprojects/Paket/issues/858

#### 1.10.0 - 02.06.2015
* `paket init` puts Paket binaries into the project path - https://github.com/fsprojects/Paket/pull/853
* Do not duplicate files in the nupkg - https://github.com/fsprojects/Paket/issues/851
* Pack command reuses project version if directly given - https://github.com/fsprojects/Paket/issues/837
* BUGFIX: `paket install` was not respecting `content:none` - https://github.com/fsprojects/Paket/issues/854

#### 1.9.0 - 30.05.2015
* Paket pack allows to specify current nuget version as dependency - https://github.com/fsprojects/Paket/issues/837
* BUGFIX: Fix long version of --silent flag - https://github.com/fsprojects/Paket/pull/849

#### 1.8.0 - 28.05.2015
* Implement --no-install and --redirects for "paket update" - https://github.com/fsprojects/Paket/pull/847
* BUGFIX: Fix inconsistent parameter names - https://github.com/fsprojects/Paket/pull/846

#### 1.7.2 - 28.05.2015
* New `--only-referenced` parameter for restore - https://github.com/fsprojects/Paket/pull/843
* Make the output path relative to the dependencies file - https://github.com/fsprojects/Paket/issues/829
* Analyze content files with case insensitive setting - https://github.com/fsprojects/Paket/issues/816
* BUGFIX: Parse NuGet package prerelease versions containing "-" - https://github.com/fsprojects/Paket/issues/841

#### 1.6.0 - 26.05.2015
* Paket init - init dependencies file with default NuGet source
* Allow to init paket in given directory
* Automatically query all package feeds in "Find packages"
* Allow to override install settings in 'paket.dependencies' with values from 'paket.references' - https://github.com/fsprojects/Paket/issues/836
* BUGFIX: `paket install` fails if package version doesn't match .nupkg file - https://github.com/fsprojects/Paket/issues/834
* BUGFIX: Try to work around issue with mono zip functions - https://github.com/fsharp/FAKE/issues/810

#### 1.5.0 - 21.05.2015
* Property tests for dependencies files parser - https://github.com/fsprojects/Paket/pull/807
* EXPERIMENTAL: Query NuGet feeds in parallel
* Allow to specify the directory for `convert-to-nuget` in PublicAPI
* Expose project Guids from project files
* Allow simplify on concrete dependencies file
* Allow to specify a concrete template file for `paket pack`
* Add overload in PublicAPI for default Restore
* Better tracing during "update package"
* Allow to register trace functions
* Allow to specify a source feed for Find-Packages and Find-Package-Versions command
* BUGFIX: Fix dates in local nuget packages
* BUGFIX: NullReferenceException in `convert-from-nuget` - https://github.com/fsprojects/Paket/pull/831
* BUGFIX: `Convert-from-nuget` quotes source feeds - https://github.com/fsprojects/Paket/pull/833
* BUGFIX: Observable.ofAsync fires OnCompleted - https://github.com/fsprojects/Paket/pull/835
* BUGFIX: Work around issue with CustomAssemblyAttributes during `paket pack` - https://github.com/fsprojects/Paket/issues/827
* BUGFIX: Fix dates after creating a package
* BUGFIX: Always trim package names from command line
* BUGFIX: Always show default nuget stream in completion

#### 1.4.0 - 08.05.2015
* EXPERIMENTAL: Find-Packages command - http://fsprojects.github.io/Paket/paket-find-packages.html
* EXPERIMENTAL: Find-Package-Versions command - http://fsprojects.github.io/Paket/paket-find-package-versions.html
* EXPERIMENTAL: Show-Installed-Packages command - http://fsprojects.github.io/Paket/paket-show-installed-packages.html
* Expose GetDefinedNuGetFeeds in Public API
* Expose GetSources in Public API
* BUGFIX: NuGet Convert works with empty version strings - https://github.com/fsprojects/Paket/pull/821
* BUGFIX: Don't shortcut conflicting addition
* BUGFIX: Better pin down behaviour during "Smart Update""
* BUGFIX: Only replace nuget package during add if the old one had no version
* BUGFIX: Put fixed packages to the end - https://github.com/fsprojects/Paket/issues/814
* BUGFIX: Fix `paket add` if package is already there - https://github.com/fsprojects/Paket/issues/814
* BUGFIX: Fix `paket add` for very first dependency - https://github.com/fsprojects/Paket/issues/814
* BUGFIX: Paket pack had issues with \ in subfolders - https://github.com/fsprojects/Paket/issues/812
* BZGFIX: Use https://api.nuget.org/v3/index.json for Autocomplete
* BUGFIX: Set exit code to 1 if the command line parser finds error
* BUGFIX: Windows restrictions were not parsed from lockfile - https://github.com/fsprojects/Paket/issues/810
* BUGFIX: Paket tries to keep the alphabetical order when using `paket add`
* BUGFIX: Do not generate entries for empty extensions in nupkg
* BUGFIX: Portable framework restrictions were not parsed from lockfile - https://github.com/fsprojects/Paket/issues/810
* COSMETICS: "Done" message in bootstrapper
* COSMETICS: -s parameter for Bootstrapper
* COSMETICS: Don't perform unnecessary installs during `paket add`
* COSMETICS: Always print the command on command parser error

#### 1.3.0 - 30.04.2015
* Paket keeps paket.dependencies as stable as possible during edits - https://github.com/fsprojects/Paket/pull/802
* `paket push` doesn't need a dependencies file any more - https://github.com/fsprojects/Paket/issues/800
* Added `--self` for self update of bootstrapper - https://github.com/fsprojects/Paket/issues/791
* BUGFIX: `convert-from-nuget` doen`t duplicate sources anymore - https://github.com/fsprojects/Paket/pull/804

#### 1.2.0 - 24.04.2015
* Add Paket.BootStrapper NuGet package - https://github.com/fsprojects/Paket/issues/790

#### 1.1.3 - 24.04.2015
* Fix StackOverflowException when using local path - https://github.com/fsprojects/Paket/issues/795

#### 1.1.2 - 24.04.2015
* `paket add` should not change dependencies file if the package is misspelled - https://github.com/fsprojects/Paket/issues/798

#### 1.1.1 - 24.04.2015
* Support developmentDependency nuget dependencies - https://github.com/fsprojects/Paket/issues/796

#### 1.1.0 - 23.04.2015
* Pack command is able to detect portable frameworks - https://github.com/fsprojects/Paket/issues/797

#### 1.0.2 - 23.04.2015
* `Convert-from-nuget` removes custom import and targets - https://github.com/fsprojects/Paket/pull/792

#### 1.0.1 - 20.04.2015
* New bootstrapper protects paket.exe from incomplete github downloads - https://github.com/fsprojects/Paket/pull/788

#### 1.0.0 - 17.04.2015
* Big release from fsharpex

#### 0.42.1 - 17.04.2015
* BUGFIX: Smart Install is no longer adding dependencies to paket.dependencies if specified in paket.references but not in paket.dependencies - https://github.com/fsprojects/Paket/issues/779
* BUGFIX: Fix smart install when we add a pinned version - https://github.com/fsprojects/Paket/issues/777
* Trace NuGet server response in verbose mode - https://github.com/fsprojects/Paket/issues/775
* BUGFIX: Fixing wrong local path detection with `paket install` - https://github.com/fsprojects/Paket/pull/773
* BUGFIX: Fixed zip opening on mono - https://github.com/fsprojects/Paket/pull/774

#### 0.41.0 - 13.04.2015
* New Testimonials page - http://fsprojects.github.io/Paket/testimonials.html
* New `PAKET.VERSION` environment variable for bootstraper - https://github.com/fsprojects/Paket/pull/771
* `convert-from-nuget` aggregates target framework from packages.config files - https://github.com/fsprojects/Paket/pull/768
* Improved config file formatting with indented binding redirects - https://github.com/fsprojects/Paket/pull/769
* BUGFIX: Fixed home path detection - https://github.com/fsprojects/Paket/pull/770
* COSMETICS: Better error message when `paket.dependencies` is missing - https://github.com/fsprojects/Paket/issues/764

#### 0.40.0 - 09.04.2015
* Try to fix dates in Nuget packages - https://github.com/fsprojects/Paket/issues/761
* `convert-from-nuget` reads target framework from packages.config files - https://github.com/fsprojects/Paket/pull/760
* Allow . in target file names for pack - https://github.com/fsprojects/Paket/issues/756

#### 0.39.0 - 08.04.2015
* Upgrading to .NET 4.5
* Removing DotNetZip and using the .NET 4.5 Zip APIs instead - https://github.com/fsprojects/Paket/pull/732
* Boostrapper download without `nuget.exe` - https://github.com/fsprojects/Paket/pull/734
* Added frameworkAssemblies to nuspec templating - https://github.com/fsprojects/Paket/issues/740
* BUGFIX: Only pick up project output files for pack that exactly match assembly filename - https://github.com/fsprojects/Paket/issues/752
* BUGFIX: Detect Silverlight version in csproj files - https://github.com/fsprojects/Paket/issues/751
* BUGFIX: Fix mono timeout during license download - https://github.com/fsprojects/Paket/issues/746
* BUGFIX: Detect `sl` as Silverlight - https://github.com/fsprojects/Paket/issues/744

#### 0.38.0 - 30.03.2015
* The restore process downloads package licenses automatically - https://github.com/fsprojects/Paket/pull/737

#### 0.37.0 - 28.03.2015
* Fallback to NuGet.exe if the bootstrapper fails to download from GitHub - https://github.com/fsprojects/Paket/pull/733
* COSMETICS: Display the file name if Paket crashes on some invalid file - https://github.com/fsprojects/Paket/pull/730

#### 0.36.0 - 27.03.2015
* Allow to add references section to paket.template file - https://github.com/fsprojects/Paket/issues/721
* Allow to compute libraries for specific framework - https://github.com/fsprojects/Paket/issues/723
* Detect .NET 4.6 - https://github.com/fsprojects/Paket/issues/727
* SemVer allows "number + build metadata" format - https://github.com/fsprojects/Paket/issues/704
* `paket push` shows status information - https://github.com/fsprojects/Paket/pull/695
* BUGFIX: Maintain order of content file items - https://github.com/fsprojects/Paket/pull/722
* BUGFIX: `Convert-from-nuget` ignores disabled NuGet feeds - https://github.com/fsprojects/Paket/pull/720
* BUGFIX: Smart install should not remove sources from `paket.dependencies` - https://github.com/fsprojects/Paket/pull/726
* BUGFIX: Smart install should create paket.lock if we have references files - https://github.com/fsprojects/Paket/pull/725
* COSMETICS: better tracing of intermediate resolution conflicts

#### 0.34.0 - 12.03.2015
* `paket pack` pretty-prints it's nuspec - https://github.com/fsprojects/Paket/issues/691
* Paket packs .MDBs docs into the nupkg - https://github.com/fsprojects/Paket/issues/693
* paket pack / paket.template support wildcard patterns - https://github.com/fsprojects/Paket/issues/690
* Allow empty lines in `paket.template` and report file name if parser fails - https://github.com/fsprojects/Paket/issues/692
* BUGFIX: paket.template - file type respects dir without slash at the end - https://github.com/fsprojects/Paket/issues/698
* BUGFIX: paket-files folder is alwaays relative to `paket.dependencies` - https://github.com/fsprojects/Paket/issues/564
* BUGFIX: `paket install` respects manual paket nodes - https://github.com/fsprojects/Paket/issues/679

#### 0.33.0 - 10.03.2015
* Paket packs XML docs into the nupkg - https://github.com/fsprojects/Paket/issues/689
* BUGFIX: Install settings from `paket.dependencies` should override package settings - https://github.com/fsprojects/Paket/issues/688

#### 0.32.0 - 09.03.2015
* PERFORMANCE: If resolver runs into conflict then use Warnsdorff's rule - https://github.com/fsprojects/Paket/pull/684
* BUGFIX: Fixed Linux install scripts - https://github.com/fsprojects/Paket/pull/681
* Support for WinExe output type - https://github.com/fsprojects/Paket/pull/675
* BUGFIX: Fix Nuget compat issue with leading zeros - https://github.com/fsprojects/Paket/pull/672
* BUGFIX: Detect inter project dependencies without matching package id - https://github.com/fsprojects/Paket/pull/671
* BUGFIX: Parse prerelease numbers into bigint since ints might overflow - https://github.com/fsprojects/Paket/pull/667
* BUGFIX: Optional fields in template files are read correctly - https://github.com/fsprojects/Paket/pull/666
* BUGFIX: Better url and endpoint handling in `paket push` - https://github.com/fsprojects/Paket/pull/663
* COSMETICS: Better tracing when resolver runs into conflict - https://github.com/fsprojects/Paket/pull/684
* COSMETICS: Better error message when a package is listed twice in `paket.references` - https://github.com/fsprojects/Paket/pull/686
* COSMETICS: Use Chessie for ROP - https://github.com/fsprojects/Chessie

#### 0.31.2 - 26.02.2015
* BUGFIX: Robust and much faster template file parser - https://github.com/fsprojects/Paket/pull/660

#### 0.31.1 - 25.02.2015
* Use latest FAKE tasks

#### 0.31.0 - 25.02.2015
* BUGFIX: Fix help for init command - https://github.com/fsprojects/Paket/pull/654
* BUGFIX: Allow non-standard API endpoint for push - https://github.com/fsprojects/Paket/pull/652
* BUGFIX: Special case nuget.org
* BUGFIX: paket add/remove with just project name - https://github.com/fsprojects/Paket/pull/650
* BUGFIX: Uploading packages as multiform content type - https://github.com/fsprojects/Paket/pull/651
* BUGFIX: Handle transient dependencies better in pack command - https://github.com/fsprojects/Paket/pull/649
* BUGFIX: Only load custom attributes if not given in TemplateFile or cmd parameter
* BUGFIX: Detect .NET 4.5.1 - https://github.com/fsprojects/Paket/pull/647

#### 0.30.0 - 23.02.2015
* New command: `paket pack` - http://fsprojects.github.io/Paket/paket-pack.html
* New command: `paket push` - http://fsprojects.github.io/Paket/paket-push.html
* Improved command line help - https://github.com/fsprojects/Paket/pull/639
* BUGFIX: fix no_auto_restore option parsing  - https://github.com/fsprojects/Paket/issues/632

#### 0.29.0 - 18.02.2015
* Allow local NuGet sources with spaces in `paket.dependencies` - https://github.com/fsprojects/Paket/issues/616
* Streamlined install options in `paket.dependencies` and `paket.references` - https://github.com/fsprojects/Paket/issues/587
* Allow to opt-out of targets import - https://github.com/fsprojects/Paket/issues/587
* New option to add/remove packages for a single project - https://github.com/fsprojects/Paket/pull/610
* BUGFIX: Blacklisted Microsoft.Bcl.Build.targets - https://github.com/fsprojects/Paket/issues/618
* BUGFIX: Selective update doesn't add package twice from `paket.references` anymore
* BUGFIX: `paket install` installs GitHub source files
* COSMETICS: Respect home directories on mono - https://github.com/fsprojects/Paket/issues/612
* COSMETICS: `paket add` inserts the new package in alphabetical position - https://github.com/fsprojects/Paket/issues/596

#### 0.28.0 - 16.02.2015
* Add a simple API which allows to retrieve NuGet v3 autocomplete
* Allow unix-style comments in `paket.dependencies` file
* BUGFIX: `paket restore` does not fail on missing `paket.version` files - https://github.com/fsprojects/Paket/issues/600
* BUGFIX: Parsing of conditional dependencies should detect portable case - https://github.com/fsprojects/Paket/issues/594
* BUGFIX: Prerelease requirements in `paket.dependencies` should override package dependencies - https://github.com/fsprojects/Paket/issues/607
* BUGFIX: Try to ease the pain with mono bug in Process class - https://github.com/fsprojects/Paket/issues/599
* BUGFIX: `paket restore` does not re-download http references - https://github.com/fsprojects/Paket/issues/592
* BUGFIX: Make DeletePaketNodes more robust - https://github.com/fsprojects/Paket/issues/591
* BUGFIX: Install content files on mono - https://github.com/fsprojects/Paket/issues/561
* BUGFIX: Install process doesn't duplicate Imports of targets files any more - https://github.com/fsprojects/Paket/issues/588
* BUGFIX: Don't remove comments from `paket.dependencies` file - https://github.com/fsprojects/Paket/issues/584
* COSMETICS: Paket should not reformat app/web.config files while changing assembly redirects - https://github.com/fsprojects/Paket/issues/597

#### 0.27.0 - 07.02.2015
* Install process will reference `.props` and `.targets` files from NuGet packages - https://github.com/fsprojects/Paket/issues/516
* Don't internalize in paket.exe during ILMerge
* Allow to download from pre-authenticated MyGet feed - https://github.com/fsprojects/Paket/issues/466
* BUGFIX: Fix `paket install --hard` for FSharp.Core - https://github.com/fsprojects/Paket/issues/579
* BUGFIX: `paket convert-from-nuget` ignores casing when looking for nuget.targets - https://github.com/fsprojects/Paket/issues/580
* BUGFIX: `paket install` correctly parses HTTP references - https://github.com/fsprojects/Paket/pull/571
* BUGFIX: `paket.dependencies` parser now fails if tokens are not valid
* COSMETICS: Prerelease strings are checked that they don't contain operators
* COSMETICS: Create an install function in the API which takes a `paket.dependencies` file as text - https://github.com/fsprojects/Paket/issues/576

#### 0.26.0 - 31.01.2015
* Allow to opt-out of old frameworks in `paket.dependencies` - http://fsprojects.github.io/Paket/nuget-dependencies.html#Framework-restrictions
* Allow `copy_local` settings in `paket.references` - http://fsprojects.github.io/Paket/references-files.html#copy_local-settings
* COSMETICS: `paket.lock` beautification for HTTP specs - https://github.com/fsprojects/Paket/pull/571

#### 0.25.0 - 25.01.2015
* BUGFIX: If more than one TargetFramework-specific dependency to the same package exist, we take the latest one - https://github.com/fsprojects/Paket/pull/567
* BUGFIX: Removes interactive-shell-check on `add auth` - https://github.com/fsprojects/Paket/pull/565
* BUGFIX: Can parse open NuGet ranges in brackets - https://github.com/fsprojects/Paket/issues/560
* BUGFIX: Detect `net35-client` - https://github.com/fsprojects/Paket/issues/559
* BUGFIX: Show help for `auto-restore` command - https://github.com/fsprojects/Paket/pull/558

#### 0.24.0 - 19.01.2015
* Allow to disable Visual Studio NuGet package restore - http://fsprojects.github.io/Paket/paket-auto-restore.html
* BUGFIX: Probe for unnormalized and normalized versions in local NuGet feeds - https://github.com/fsprojects/Paket/issues/556

#### 0.23.0 - 15.01.2015
* Refactored `init` & `init auto restore` to Railway Oriented Programming - https://github.com/fsprojects/Paket/pull/533
* Refactored FindRefs to Railway Oriented Programming - https://github.com/fsprojects/Paket/pull/529
* BUGFIX: paket.bootstrapper.exe and paket.exe use better proxy detection - https://github.com/fsprojects/Paket/pull/552
* BUGFIX: `paket add` offered to add dependencies even when they are already added - https://github.com/fsprojects/Paket/issues/550
* BUGFIX: Detect `Net20-client` - https://github.com/fsprojects/Paket/issues/547
* BUGFIX: Give better error message when package is not found in a local feed - https://github.com/fsprojects/Paket/issues/545
* BUGFIX: Don't download gists that are up-to-date - https://github.com/fsprojects/Paket/issues/513
* BUGFIX: fix parsing of longer http links - https://github.com/fsprojects/Paket/pull/536
* BUGFIX: Detect correct `paket.references` filenames during convert-from-nuget
* BUGFIX: If no package source is found during convert-from-nuget we use the default NuGet feed
* COSMETICS: Config file is only saved when needed
* COSMETICS: Ignore completely empty lib folders
* COSMETICS: `paket convert-from-nuget` warns if it can't find a NuGet feed - https://github.com/fsprojects/Paket/issues/548
* COSMETICS: Remove icon from bootstrapper to make file size much smaller

#### 0.22.0 - 05.01.2015
* Bootstrapper avoids github API - https://github.com/fsprojects/Paket/issues/510
* Refactoring to Railwal Oriented Programming - http://fsharpforfunandprofit.com/rop/
* Always trim line end in lockfile
* Improved binding redirects detection - https://github.com/fsprojects/Paket/pull/507
* Don't catch NullReferenceExceptions for now - https://github.com/fsprojects/Paket/issues/505
* BUGFIX: Paket update nuget X doesn't work - https://github.com/fsprojects/Paket/issues/512

#### 0.21.0 - 02.01.2015
* New `--log-file` parameter allows to trace into logfile - https://github.com/fsprojects/Paket/pull/502
* Trace stacktrace on all NullReferenceExceptions - https://github.com/fsprojects/Paket/issues/500
* Paket.locked file has 2 minute timeout
* BUGFIX: Detect the version of a GitHub gist correctly - https://github.com/fsprojects/Paket/issues/499
* BUGFIX: Dependencies file saves http and gist links correctly - https://github.com/fsprojects/Paket/issues/498
* BUGFIX: Don't relax "OverrideAll" conditions during `paket install`
* BUGFIX: fix priority of parsing atom nuget feed for package Id - https://github.com/fsprojects/Paket/issues/494
* BUGFIX: fix JSON deserializer and reactivate cache - https://github.com/fsprojects/Paket/pull/495
* BUGFIX: Make the file search for app.config and web.config case insensitive - https://github.com/fsprojects/Paket/issues/493
* BUGFIX: Don't add duplicate lines in `packet.dependencies` - https://github.com/fsprojects/Paket/issues/492
* BUGFIX: Keep framework restrictions in `paket install`- https://github.com/fsprojects/Paket/issues/486
* WORKAROUND: Do not fail on BadCrcException during unzip and only show a warning - https://github.com/fsprojects/Paket/issues/484
* WORKAROUND: Disable NuGet v3 feed for now - seems to be unreliable.
* PERFORMANCE: Don't parse project files twice - https://github.com/fsprojects/Paket/issues/487
* PERFORMANCE: Cache platform penalty calculation - https://github.com/fsprojects/Paket/issues/487
* PERFORMANCE: Use StringBuilder for path replacement - https://github.com/fsprojects/Paket/issues/487
* PERFORMANCE: Cache feed errors - https://github.com/fsprojects/Paket/issues/487
* PERFORMANCE: Put feed url into cache filename - https://github.com/fsprojects/Paket/issues/487
* PERFORMANCE: Relax prerelease requirements for pinned versions - https://github.com/fsprojects/Paket/issues/487
* PERFORMANCE: Don't enumerate all files, since we only need lib files - https://github.com/fsprojects/Paket/issues/487
* PERFORMANCE: Pin sourcefile dependencies - https://github.com/fsprojects/Paket/issues/487
* PERFORMANCE: Cache path penalty calculation - https://github.com/fsprojects/Paket/issues/487
* PERFORMANCE: Cache path extraction - https://github.com/fsprojects/Paket/issues/487

#### 0.20.1 - 30.12.2014
* COSMETICS: Trim end of line in lockfile.

#### 0.20.0 - 29.12.2014
* `paket install` performs a selective update based on the changes in the dependencies file - http://fsprojects.github.io/Paket/lock-file.html#Performing-updates
* Paket.exe acquires a lock for all write processes - https://github.com/fsprojects/Paket/pull/469
* New command to add credentials - http://fsprojects.github.io/Paket/paket-config-file.html#Add-credentials
* Smarter conditional NuGet dependencies - https://github.com/fsprojects/Paket/pull/462
* If environment auth variables are empty a fallback to the config is used- https://github.com/fsprojects/Paket/pull/459
* Better handling for multiple files from same GitHub repository - https://github.com/fsprojects/Paket/pull/451
* Extend Public API for plugin
* BUGFIX: Remove parsing of invalid child element of ProjectReference - https://github.com/fsprojects/Paket/pull/453
* BUGFIX: Don't add NuGet packages twice to a references file - https://github.com/fsprojects/Paket/pull/460
* BUGFIX: Use Max strategy for `paket outdated --ingore-constraints` - https://github.com/fsprojects/Paket/pull/463
* BUGFIX: Don't delete downloaded github zip file
* BUGFIX: Cannot install nuget packages from local TeamCity feeds due to proxy - https://github.com/fsprojects/Paket/pull/482
* BUGFIX: Don't touch framework assemblies if not needed
* BUGFIX: Check versions file synchronously
* BUGFIX: Restore console color after handling exception - https://github.com/fsprojects/Paket/pull/467
* COSMETICS: `>= 0` version range simplified to empty string - https://github.com/fsprojects/Paket/pull/449
* COSMETICS: Paket.exe and paket.bootstrapper.exe have a logo - https://github.com/fsprojects/Paket/pull/473

#### 0.18.0 - 09.12.2014
* Show command help on `--help` - https://github.com/fsprojects/Paket/pull/437
* Allow to opt in to BindingRedirects - https://github.com/fsprojects/Paket/pull/436
* Don't run simplify in strict mode - https://github.com/fsprojects/Paket/pull/443
* Allow to remove NuGet packages in interactive mode - https://github.com/fsprojects/Paket/pull/432
* Added auto-unzip of downloaded archives - https://github.com/fsprojects/Paket/pull/430
* Allow to reference binary files via http reference - https://github.com/fsprojects/Paket/pull/427
* Faster BindingRedirects - https://github.com/fsprojects/Paket/pull/414
* Using a different FSharp.Core NuGet package - https://github.com/fsprojects/Paket/pull/416
* Find the paket.references file in upper directories - https://github.com/fsprojects/Paket/pull/409
* Allow `paket.references` files in upper directories - https://github.com/fsprojects/Paket/pull/403
* Clear failure message for `paket simplify`, when lock file is outdated - https://github.com/fsprojects/Paket/pull/403
* BUGFIX: `Selective update` updates only dependent packages - https://github.com/fsprojects/Paket/pull/410
* BUGFIX: If there are only prereleases we should just take these
* BUGFIX: `paket update nuget <name>` fails if <name> was not found in lockfile - https://github.com/fsprojects/Paket/issues/404
* BUGFIX: Unescape library filename - https://github.com/fsprojects/Paket/pull/412
* BUGFIX: Allow to reference multiple files from same repository directory - https://github.com/fsprojects/Paket/pull/445
* BUGFIX: Don't reference satellite assemblies - https://github.com/fsprojects/Paket/pull/444
* BUGFIX: Binding redirect version is picked from highest library version - https://github.com/fsprojects/Paket/pull/422
* BUGFIX: Handle numeric part of PreRelease identifiers correctly - https://github.com/fsprojects/Paket/pull/426
* BUGFIX: Fixed casing issue in selective update - https://github.com/fsprojects/Paket/pull/434
* BUGFIX: Parse http links from lockfile
* BUGFIX: Calculate dependencies file name for http resources - https://github.com/fsprojects/Paket/pull/428

#### 0.17.0 - 29.11.2014
* FrameworkHandling: Support more portable profiles and reduce the impact in the XML file
* FrameworkHandling: support extracting Silverlight5.0 and NetCore4.5 - https://github.com/fsprojects/Paket/pull/389
* New command `paket init` - http://fsprojects.github.io/Paket/paket-init.html
* Better error message for missing files in paket.lock file - https://github.com/fsprojects/Paket/pull/402
* BUGFIX: Crash on 'install' when input seq was empty - https://github.com/fsprojects/Paket/pull/395
* BUGFIX: Handle multiple version results from NuGet - https://github.com/fsprojects/Paket/pull/393

#### 0.16.0 - 23.11.2014
* Integrate BindingRedirects into Paket install process - https://github.com/fsprojects/Paket/pull/383
* BUGFIX: Download of GitHub files should clean it's own directory - https://github.com/fsprojects/Paket/issues/385
* BUGFIX: Don't remove custom framework references - https://github.com/fsprojects/Paket/issues/376
* BUGFIX: Path to dependencies file is now relative after `convert-from-nuget` - https://github.com/fsprojects/Paket/pull/379
* BUGFIX: Restore command in targets file didn't work with spaces in paths - https://github.com/fsprojects/Paket/issues/375
* BUGFIX: Detect FrameworkReferences without restrictions in nuspec file and install these
* BUGFIX: Read sources even if we don't find packages - https://github.com/fsprojects/Paket/issues/372

#### 0.15.0 - 19.11.2014
* Allow to use basic framework restrictions in NuGet packages - https://github.com/fsprojects/Paket/issues/307
* Support feeds that don't support NormalizedVersion - https://github.com/fsprojects/Paket/issues/361
* BUGFIX: Use Nuget v2 as fallback
* BUGFIX: Accept and normalize versions like 6.0.1302.0-Preview - https://github.com/fsprojects/Paket/issues/364
* BUGFIX: Fixed handling of package dependencies containing string "nuget" - https://github.com/fsprojects/Paket/pull/363

#### 0.14.0 - 14.11.2014
* Uses Nuget v3 API, which enables much faster resolver
* BUGFIX: Keep project file order similar to VS order
* Support unlisted dependencies if nothing else fits - https://github.com/fsprojects/Paket/issues/327

#### 0.13.0 - 11.11.2014
* New support for general HTTP dependencies - http://fsprojects.github.io/Paket/http-dependencies.html
* New F# Interactive support - http://fsprojects.github.io/Paket/reference-from-repl.html
* New `paket find-refs` command - http://fsprojects.github.io/Paket/paket-find-refs.html
* Migration of NuGet source credentials during `paket convert-from-nuget` - http://fsprojects.github.io/Paket/paket-convert-from-nuget.html#Migrating-NuGet-source-credentials
* Bootstrapper uses .NET 4.0 - https://github.com/fsprojects/Paket/pull/355
* Adding --ignore-constraints to `paket outdated` - https://github.com/fsprojects/Paket/issues/308
* PERFORMANCE: If `paket add` doesn't change the `paket.dependencies` file then the resolver process will be skipped
* BUGFIX: `paket update nuget [PACKAGENAME]` should use the same update strategy as `paket add` - https://github.com/fsprojects/Paket/issues/330
* BUGFIX: Trailing whitespace is ignored in `paket.references`

#### 0.12.0 - 07.11.2014
* New global paket.config file - http://fsprojects.github.io/Paket/paket-config-file.html
* Trace warning when we replace NuGet.exe with NuGet.CommandLine - https://github.com/fsprojects/Paket/issues/320
* Allow to parse relative NuGet folders - https://github.com/fsprojects/Paket/issues/317
* When paket skips a framework install because of custom nodes it shows a warning - https://github.com/fsprojects/Paket/issues/316
* Remove the namespaces from the nuspec parser - https://github.com/fsprojects/Paket/pull/315
* New function which extracts the TargetFramework of a given projectfile.
* New function which calculates dependencies for a given projectfile.
* Project output type can be detected from a project file
* Allow to retrieve inter project dependencies from a project file
* BUGFIX: Exclude unlisted NuGet packages in Resolver - https://github.com/fsprojects/Paket/issues/327
* BUGFIX: Detect Lib vs. lib folder on Linux - https://github.com/fsprojects/Paket/issues/332
* BUGFIX: Paket stopwatch was incorrect - https://github.com/fsprojects/Paket/issues/326
* BUGFIX: Paket failed on generating lockfile for LessThan version requirement - https://github.com/fsprojects/Paket/pull/314
* BUGFIX: Don't match suffixes in local NuGet packages - https://github.com/fsprojects/Paket/issues/317
* BUGFIX: Don't fail with NullReferenceException when analyzing nuget.config - https://github.com/fsprojects/Paket/issues/319

#### 0.11.0 - 29.10.2014
* Build a merged install model with all packages - https://github.com/fsprojects/Paket/issues/297
* `paket update` command allows to set a version - http://fsprojects.github.io/Paket/paket-update.html#Updating-a-single-package
* `paket.targets` is compatible with specific references files - https://github.com/fsprojects/Paket/issues/301
* BUGFIX: Paket no longer leaves transitive dependencies in lockfile after remove command - https://github.com/fsprojects/Paket/pull/306
* BUGFIX: Don't use "global override" for selective update process - https://github.com/fsprojects/Paket/issues/310
* BUGFIX: Allow spaces in quoted parameter parsing - https://github.com/fsprojects/Paket/pull/311

#### 0.10.0 - 24.10.2014
* Initial version of `paket remove` command - http://fsprojects.github.io/Paket/paket-remove.html
* Paket add doesn't fail on second attempt - https://github.com/fsprojects/Paket/issues/295
* Report full paths when access is denied - https://github.com/fsprojects/Paket/issues/242
* Visual Studio restore only restores for the current project
* BUGFIX: Selective update keeps all other versions
* BUGFIX: Install process accepts filenames with `lib`
* BUGFIX: Fix !~> resolver
* BUGFIX: Use normal 4.0 framework libs when we only specify net40
* BUGFIX: Fix timing issue with paket install --hard - https://github.com/fsprojects/Paket/issues/293
* BUGFIX: Fix namespace handling in nuspec files
* BUGFIX: Add default nuget source to dependencies file if original project has no source

#### 0.9.0 - 22.10.2014
* Allow to restore packages from paket.references files - http://fsprojects.github.io/Paket/paket-restore.html
* Detect local nuspec with old XML namespace - https://github.com/fsprojects/Paket/issues/283
* `paket add` command tries to keep all other packages stable.
* Added another profile mapping for Profile136 - https://github.com/fsprojects/Paket/pull/262
* More portable profiles - https://github.com/fsprojects/Paket/issues/281
* Added net11 to framework handling - https://github.com/fsprojects/Paket/pull/269
* Create references for Win8 - https://github.com/fsprojects/Paket/issues/280
* Detect VS automatic nuget restore and create paket restore - http://fsprojects.github.io/Paket/paket-convert-from-nuget.html#Automated-process
* `paket convert-from-nuget` doesn't duplicate paket solution items - https://github.com/fsprojects/Paket/pull/286
* BUGFIX: Paket removes old framework references if during install - https://github.com/fsprojects/Paket/issues/274
* BUGFIX: Don't let the bootstrapper fail if we already have a paket.exe
* BUGFIX: Use the Id property when NuGet package name and id are different - https://github.com/fsprojects/Paket/issues/265

#### 0.8.0 - 15.10.2014
* Smarter install in project files
* Paket handles .NET 4.5.2 and .NET 4.5.3 projects - https://github.com/fsprojects/Paket/issues/260
* New command: `paket update nuget <package id>` - http://fsprojects.github.io/Paket/paket-update.html#Updating-a-single-package
* BUGFIX: Do not expand auth when serializing dependencies file - https://github.com/fsprojects/Paket/pull/259
* BUGFIX: Create catch all case for unknown portable frameworks

#### 0.7.0 - 14.10.2014
* Initial support for referencing full github projects - http://fsprojects.github.io/Paket/http-dependencies.html#Referencing-a-GitHub-repository
* Allow to use all branches in GitHub sources - https://github.com/fsprojects/Paket/pull/249
* Initial support for frameworkAssemblies from nuspec - https://github.com/fsprojects/Paket/issues/241
* Download github source files with correct encoding - https://github.com/fsprojects/Paket/pull/248
* Add FSharp.Core.Microsoft.Signed as dependency
* Install model uses portable versions for net40 and net45 when package doesn't contain special versions
* Install command displays existing versions if constraint does not match any version
* Restore command doesn't calc install model.
* Use https in DefaultNugetStream - https://github.com/fsprojects/Paket/pull/251
* BUGFIX: Paket only deletes files which will are downloaded by init-auto-restore process - https://github.com/fsprojects/Paket/pull/254
* BUGFIX: Paket convert-from-nuget failed when package source keys contain invalid XML element chars  - https://github.com/fsprojects/Paket/issues/253

#### 0.6.0 - 11.10.2014
* New restore command - http://fsprojects.github.io/Paket/paket-restore.html
* Report if we can't find packages for top level dependencies.
* Faster resolver
* Try /FindPackagesById before /Packages for nuget package version no. retrieval
* New Paket.Core package on NuGet - https://www.nuget.org/packages/Paket.Core/
* BUGFIX: Prefer full platform builds over portable builds

#### 0.5.0 - 09.10.2014
* Bootstrapper will only download stable releases by default - http://fsprojects.github.io/Paket/bootstrapper.html
* New installer model allows better compatibility with NuGet and should be much faster
* Supporting dot for references file - http://fsprojects.github.io/Paket/http-dependencies.html
* Supporting pagination for long NuGet feeds - https://github.com/fsprojects/Paket/issues/223
* Create a "use exactly this version" operator in order to override package conflicts - http://fsprojects.github.io/Paket/nuget-dependencies.html#Use-exactly-this-version-constraint
* New `content none` mode in paket.dependencies - http://fsprojects.github.io/Paket/dependencies-file.html#No-content-option
* Allow source files in content folder of NuGet packages
* No -D needed for Linux installer - https://github.com/fsprojects/Paket/pull/210
* Content files like `_._`, `*.transform` and `*.pp` are ignored - https://github.com/fsprojects/Paket/issues/207
* The `convert-from-nuget` command adds .paket folder to the sln - https://github.com/fsprojects/Paket/issues/206
* Removed duplicate transitive dependencies from lock file - https://github.com/fsprojects/Paket/issues/200
* If the package download failed Paket retries with force flag
* The `convert-from-nuget` commands sorts the dependencies file
* Use credentials from nuget.config on paket convert-from-nuget - https://github.com/fsprojects/Paket/issues/198
* Deploy fixed targets file - https://github.com/fsprojects/Paket/issues/172
* New [--pre] and [--strict] modes for paket outdated - http://fsprojects.github.io/Paket/paket-outdated.html
* New --no-auto-restore option for `convert-from-nuget` command - http://fsprojects.github.io/Paket/paket-convert-from-nuget.html#Automated-process
* Adding support for new portable profiles
* paket.exe is now signed
* Allow to reference .exe files from NuGet packages
* Use default proxy in paket.exe and bootstrapper.exe - https://github.com/fsprojects/Paket/issues/226
* Keep order of sources in paket.dependencies - https://github.com/fsprojects/Paket/issues/233
* BREAKING CHANGE: Removed --dependencies-file option - from now on it's always paket.dependencies
* BUGFIX: Bootstrapper will not throw NullReferenceException on broken paket.exe downloads
* BUGFIX: Authentication information will not be put in cache
* BUGFIX: Fixes cache issue when using multiple NuGet sources
* BUGFIX: Fixes potential casing issue on Windows
* BUGFIX: paket-files need to go to the top of a project file
* BUGFIX: Do not look for MinimalVisualStudioVersion when adding paket folder to solution - https://github.com/fsprojects/Paket/pull/221
* COSMETICS: Throw better error message if we don't get any versions from NuGet source

#### 0.4.0 - 28.09.2014
* Resolve dependencies for github modules - http://fsprojects.github.io/Paket/http-dependencies.html#Remote-dependencies
* New [--interactive] mode for paket simplify - http://fsprojects.github.io/Paket/paket-simplify.html
* Don't use version in path for github files.
* Better error message when a package resolution conflict arises.

#### 0.3.0 - 25.09.2014
* New command: paket add [--interactive] - http://fsprojects.github.io/Paket/paket-add.html
* New command: paket simplify - http://fsprojects.github.io/Paket/paket-simplify.html
* Better Visual Studio integration by using paket.targets file - http://fsprojects.github.io/Paket/paket-init-auto-restore.html
* Support for NuGet prereleases - http://fsprojects.github.io/Paket/nuget-dependencies.html#PreReleases
* Support for private NuGet feeds - http://fsprojects.github.io/Paket/nuget-dependencies.html#NuGet-feeds
* New NuGet package version constraints - http://fsprojects.github.io/Paket/nuget-dependencies.html#Further-version-constraints
* Respect case sensitivity for package paths for Linux - https://github.com/fsprojects/Paket/pull/137
* Improved convert-from-nuget command - http://fsprojects.github.io/Paket/paket-convert-from-nuget.html
* New paket.bootstrapper.exe (7KB) allows to download paket.exe from github.com - http://fsprojects.github.io/Paket/paket-init-auto-restore.html
* New package resolver algorithm
* Better verbose mode - use -v flag
* Version info is shown at paket.exe start
* paket.lock file is sorted alphabetical (case-insensitive)
* Linked source files now all go underneath a "paket-files" folder.
* BUGFIX: Ensure the NuGet cache folder exists
* BUGFIX: Async download fixed on mono

#### 0.2.0 - 17.09.2014
* Allow to directly link GitHub files - http://fsprojects.github.io/Paket/http-dependencies.html
* Automatic NuGet conversion - http://fsprojects.github.io/Paket/paket-convert-from-nuget.html
* Cleaner syntax in paket.dependencies - https://github.com/fsprojects/Paket/pull/95
* Strict mode - https://github.com/fsprojects/Paket/pull/104
* Detecting portable profiles
* Support content files from nuget - https://github.com/fsprojects/Paket/pull/84
* Package names in Dependencies file are no longer case-sensitive - https://github.com/fsprojects/Paket/pull/108

#### 0.1.4 - 16.09.2014
* Only vbproj, csproj and fsproj files are handled

#### 0.1.3 - 15.09.2014
* Detect FSharpx.Core in packages

#### 0.1.2 - 15.09.2014
* --hard parameter allows better transition from NuGet.exe

#### 0.1.0 - 12.09.2014
* We are live - yay!<|MERGE_RESOLUTION|>--- conflicted
+++ resolved
@@ -1,9 +1,8 @@
-<<<<<<< HEAD
-#### 3.0.0-alpha030 - 15.01.2016
+#### 3.0.0-alpha031 - 17.01.2016
 * Allow to reference git repositories - http://fsprojects.github.io/Paket/git-dependencies.html
 * Allow to run build commands on git repositories - http://fsprojects.github.io/Paket/git-dependencies.html#Running-a-build-in-git-repositories
 * Allow to use git repositories as NuGet source - http://fsprojects.github.io/Paket/git-dependencies.html#Using-Git-repositories-as-NuGet-source
-=======
+
 #### 2.44.4 - 16.01.2016
 * Initial support for autocomplete of private sources - https://github.com/fsprojects/Paket/issues/1298
 * Allow to set project url in paket pack
@@ -13,7 +12,6 @@
 
 #### 2.44.2 - 15.01.2016
 * BUGFIX: Reduce pressure from call stack - https://github.com/fsprojects/Paket/issues/1392
->>>>>>> 82764be7
 
 #### 2.44.1 - 15.01.2016
 * BUGFIX: Symbols package fix for projects that contained linked files - https://github.com/fsprojects/Paket/pull/1390
