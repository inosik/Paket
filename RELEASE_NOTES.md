--- conflicted
+++ resolved
@@ -1,5 +1,4 @@
-<<<<<<< HEAD
-#### 3.0.0-beta055 - 30.05.2016
+#### 3.0.0-beta056 - 30.05.2016
 * Allow to reference git repositories - http://fsprojects.github.io/Paket/git-dependencies.html
 * Allow to run build commands on git repositories - http://fsprojects.github.io/Paket/git-dependencies.html#Running-a-build-in-git-repositories
 * Allow to use git repositories as NuGet source - http://fsprojects.github.io/Paket/git-dependencies.html#Using-Git-repositories-as-NuGet-source
@@ -16,10 +15,9 @@
     - Removed --hard parameter from all commands. 
     - Paket threads all commands as if --hard would have been set - https://github.com/fsprojects/Paket/pull/1567
     - For the --hard use in the binding redirects there is a new parameter --clean-redirects - https://github.com/fsprojects/Paket/pull/1692 
-=======
+
 #### 2.66.5 - 30.05.2016
 * BUGFIX: Don't remove trailing zero if version is in package path - https://github.com/fsprojects/Paket/issues/1708
->>>>>>> 74ab7cfa
 
 #### 2.66.4 - 26.05.2016
 * BUGFIX: Optimization of local dependencies - https://github.com/fsprojects/Paket/issues/1703
