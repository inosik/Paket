--- conflicted
+++ resolved
@@ -1,12 +1,10 @@
-<<<<<<< HEAD
 #### 4.0.0-alpha021 - 31.10.2016
 * Make Paket compatible with dotnet sdk preview3
 * USABILITY: Added option to have paket restore fail on check failure - https://github.com/fsprojects/Paket/pull/1963
-=======
+
 #### 3.26.1 - 03.11.2016
 * BUGFIX: Version constraint was missing on referenced projects packed separately - https://github.com/fsprojects/Paket/issues/1976
 * BUGFIX: Make download loop to terminate in max N=5 iterations - https://github.com/fsprojects/Paket/pull/1999
->>>>>>> a29dc368
 
 #### 3.26.0 - 31.10.2016
 * New Command: paket why - http://theimowski.com/blog/2016/10-30-paket-why-command/index.html
