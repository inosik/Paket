--- conflicted
+++ resolved
@@ -1,14 +1,12 @@
-<<<<<<< HEAD
-#### 4.0.0-alpha025 - 20.11.2016
+#### 4.0.0-alpha026 - 23.11.2016
 * Make Paket compatible with dotnet sdk preview3
 * USABILITY: Added option to have paket restore fail on check failure - https://github.com/fsprojects/Paket/pull/1963
-=======
+
 #### 3.29.5 - 22.11.2016
 * BUGFIX: Add authorization headers to Paket Push - https://github.com/fsprojects/Paket/pull/2034
 
 #### 3.29.3 - 22.11.2016
 * BUGFIX: Fix package name displayed when package is found in different group - https://github.com/fsprojects/Paket/issues/2031
->>>>>>> 1a6a968a
 
 #### 3.29.1 - 18.11.2016
 * BUGFIX: Report which nuspec file is invalid when the nuspec cannot be loaded - https://github.com/fsprojects/Paket/issues/2026
