<<<<<<< HEAD
#### 3.0.0-alpha002 - 05.01.2016
* Allow to reference git repositories
=======
#### 2.40.5 - 05.01.2016
* USABILITY: Show warning when paket.references is used in nupkg content - https://github.com/fsprojects/Paket/issues/1344
>>>>>>> 2e6dd010

#### 2.40.4 - 03.01.2016
* USABILITY: Report group name in download trace - https://github.com/fsprojects/Paket/issues/1337

#### 2.40.3 - 03.01.2016
* PERFORMANCE: Don't parse lock file in FullUpdate mode

#### 2.40.2 - 31.12.2015
* USABILITY: Be more robust against flaky NuGet feeds

#### 2.40.0 - 29.12.2015
* BUGFIX: Better packaging of prerelease dependencies - https://github.com/fsprojects/Paket/issues/1316
* BUGFIX: Allow to overwrite versions in template files without id - https://github.com/fsprojects/Paket/issues/1321
* BUGFIX: Accept dotnet54 as moniker
* BUGFIX: Download file:/// to paket-files/localhost
* BUGFIX: Compare normalized Urls
* BUGFIX: Call OnCompleted in Observable.flatten - https://github.com/fsprojects/Paket/pull/1330
* BUGFIX: Allow to restore packages from private feeds - https://github.com/fsprojects/Paket/issues/1326
* PERFORMANCE: Cache which source contains versions in GetVersions - https://github.com/fsprojects/Paket/pull/1327
* PERFORMANCE: Prefer package-versions protocol for nuget.org and myget.org

#### 2.38.0 - 22.12.2015
* Support new NuGet version range for empty restrictions
* USABILITY: Don't use /odata for nuget.org or myget.org
* BUGFIX: paket pack ignored specific-version parameter - https://github.com/fsprojects/Paket/issues/1321
* COSMETICS: Better error messages in GetVersions
* COSMETICS: Normalize NuGet source feeds in lock files
* PERFORMANCE: Keep traffic for GetVersions and GetPackageDetails low

#### 2.37.0 - 21.12.2015
* New "clear-cache" command allows to clear the NuGet cache - http://fsprojects.github.io/Paket/paket-clear-cache.html
* Paket checks PackageDetails only for sources that responded with versions for a package - https://github.com/fsprojects/Paket/issues/1317
* Implemented support for specifying per-template versions in paket pack - https://github.com/fsprojects/Paket/pull/1314
* Added support for relative src link to package content - https://github.com/fsprojects/Paket/pull/1311
* BUGFIX: Fix NullReferenceException - https://github.com/fsprojects/Paket/issues/1307
* BUGFIX: Check that cached NuGet package belongs to requested package
* BUGFIX: NuGet packages with FrameworkAssembly nodes did not work - https://github.com/fsprojects/Paket/issues/1306
* Paket install did an unnecessary update when framework restriction were present - https://github.com/fsprojects/Paket/issues/1305
* COSMETICS: No need to show cache warnings

#### 2.36.0 - 10.12.2015
* Getting assembly metadata without loading the assembly - https://github.com/fsprojects/Paket/pull/1293

#### 2.35.0 - 09.12.2015
* "redirects off" skips binding redirects completely  - https://github.com/fsprojects/Paket/pull/1299

#### 2.34.0 - 07.12.2015
* BootStrapper uses named temp files - https://github.com/fsprojects/Paket/pull/1296
* Making user prompts work with stdin - https://github.com/fsprojects/Paket/pull/1292

#### 2.33.0 - 04.12.2015
* Option to force a binding redirects - https://github.com/fsprojects/Paket/pull/1290
* Use GetCustomAttributesData instead of GetCustomAttributes - https://github.com/fsprojects/Paket/issues/1289
* Don't touch app.config if we don't logically change it - https://github.com/fsprojects/Paket/issues/1248
* Normalize versions in lock file for nuget.org - https://github.com/fsprojects/Paket/issues/1282
* Using AssemblyTitle if no title is specified in a project template - https://github.com/fsprojects/Paket/pull/1285
* Binding redirects should work with multiple groups - https://github.com/fsprojects/Paket/issues/1284 
* Resolver is more tolerant with prereleases - https://github.com/fsprojects/Paket/issues/1280

#### 2.32.0 - 02.12.2015
* Provided more user-friendly messages for bootstrapper - https://github.com/fsprojects/Paket/pull/1278
* EXPERIMENTAL: Added ability to create symbol/source packages - https://github.com/fsprojects/Paket/pull/1275
* BUGFIX: Fixed coreProps root element in generated nuspec - https://github.com/fsprojects/Paket/pull/1276

#### 2.31.0 - 01.12.2015
* Add options to force Nuget source and use local file paths with bootstrapper - https://github.com/fsprojects/Paket/pull/1268
* Implement exclude parameter for pack - https://github.com/fsprojects/Paket/pull/1274
* Handle different platforms in ProjectFile.GetOutputPath - https://github.com/fsprojects/Paket/pull/1269
* Support local read-only .nupkg-files - https://github.com/fsprojects/Paket/pull/1272

#### 2.30.0 - 01.12.2015
* Switched to using Chessie Nuget package - https://github.com/fsprojects/Paket/pull/1266
* Adding .NET 4.6.1 support - https://github.com/fsprojects/Paket/issues/1270

#### 2.29.0 - 27.11.2015
* Allow specifying Nuget Source and provide option to specify parameters with config file in bootstrapper - https://github.com/fsprojects/Paket/pull/1261
* BUGFIX: Do not normalize versions since it might break Klondike - https://github.com/fsprojects/Paket/issues/1257
* COSMETICS: Better error message when lock file doesn't contain version pin - https://github.com/fsprojects/Paket/issues/1256
* COSMETICS: Show a warning when the resolver selects an unlisted version - https://github.com/fsprojects/Paket/pull/1258

#### 2.28.0 - 25.11.2015
* Reuse more of the NuGet v3 API for protocol selection
* Using new NuGet v3 protocol to retrieve unlisted packages - https://github.com/fsprojects/Paket/issues/1254
* Created installer demo - https://github.com/fsprojects/Paket/issues/1251
* Adding monoandroid41 framework moniker - https://github.com/fsprojects/Paket/pull/1245
* BUGFIX: Specifying prereleases did not work with pessimistic version constraint - https://github.com/fsprojects/Paket/issues/1252
* BUGFIX: Unlisted property get properly filled from NuGet v3 API - https://github.com/fsprojects/Paket/issues/1242
* BUGFIX: Bootstrapper compares version per SemVer - https://github.com/fsprojects/Paket/pull/1236
* PERFORMANCE: Avoid requests to teamcity that lead to server error
* USABILITY: If parsing of lock file fails Paket reports the lock file filename - https://github.com/fsprojects/Paket/issues/1247

#### 2.27.0 - 19.11.2015
* Binding redirects get cleaned during install - https://github.com/fsprojects/Paket/pull/1235
* BUGFIX: Bootstrapper compares version per SemVer - https://github.com/fsprojects/Paket/pull/1236
* BUGFIX: Do not print feed password to output - https://github.com/fsprojects/Paket/pull/1238
* USABILITY: Always write non-version into lock file to keep ProGet happy - https://github.com/fsprojects/Paket/issues/1239

#### 2.26.0 - 18.11.2015
* BUGFIX: Better parsing of framework restrictions - https://github.com/fsprojects/Paket/issues/1232
* BUGFIX: Fix props files - https://github.com/fsprojects/Paket/issues/1233
* BUGFIX: Detect AssemblyName from project file name if empty - https://github.com/fsprojects/Paket/issues/1234
* BUGFIX: Fixed issue with V3 feeds doing api requests even when the paket.lock is fully specified - https://github.com/fsprojects/Paket/pull/1231
* BUGFIX: Update ProjectFile.GetTargetProfile to work with conditional nodes - https://github.com/fsprojects/Paket/pull/1227
* BUGFIX: Putting .targets import on correct location in project files - https://github.com/fsprojects/Paket/issues/1226
* BUGFIX: Putting braces around OData conditions to work around ProGet issues - https://github.com/fsprojects/Paket/issues/1225
* USABILITY: Always write nomalized version into lock file to keep the lockfile as stable as possible
* USABILITY: Always try 3 times to download and extract a package
* USABILITY: Sets default resolver strategy for convert from nuget to None - https://github.com/fsprojects/Paket/pull/1228

#### 2.25.0 - 13.11.2015
* Unified cache implementation for V2 and V3 - https://github.com/fsprojects/Paket/pull/1222
* BUGFIX: Putting .props and .targets import on correct location in project files - https://github.com/fsprojects/Paket/issues/1219
* BUGFIX: Propagate framework restriction correctly - https://github.com/fsprojects/Paket/issues/1213
* BUGFIX: Match auth - https://github.com/fsprojects/Paket/issues/1210
* BUGFIX: Better error message when something goes wrong during package download

#### 2.24.0 - 11.11.2015
* Support for feeds that only provide NuGet v3 API - https://github.com/fsprojects/Paket/pull/1205
* BUGFIX: Made PublicAPI.ListTemplateFiles more robust - https://github.com/fsprojects/Paket/pull/1209
* BUGFIX: Allow to specify empty file patterns in paket.template
* BUGFIX: Filter excluded dependencies in template files - https://github.com/fsprojects/Paket/issues/1208
* BUGFIX: Framework dependencies were handled too strict - https://github.com/fsprojects/Paket/issues/1206

#### 2.23.0 - 09.11.2015
* Allow to exclude dependencies in template files - https://github.com/fsprojects/Paket/issues/1199
* Exposed TemplateFile types and Dependencies member - https://github.com/fsprojects/Paket/pull/1203
* Paket uses lock free version of Async.Choice
* Paket generates and parses strategy option in lock file - https://github.com/fsprojects/Paket/pull/1196
* BUGFIX: Fixed version requirement parse issue noticed in FsBlog
* USABILITY: Paket shows parsing errors in app.config files - https://github.com/fsprojects/Paket/issues/1195

#### 2.22.0 - 05.11.2015
* Paket adds binding redirect only for applicable assemblies - https://github.com/fsprojects/Paket/issues/1187
* BUGFIX: Add missing transitive dependencies after paket update - https://github.com/fsprojects/Paket/issues/1190
* BUGFIX: Work around issue with # in file names on mono - https://github.com/fsprojects/Paket/issues/1189
* USABILITY: Better error reporting when prereleases are involved - https://github.com/fsprojects/Paket/issues/1186

#### 2.21.0 - 01.11.2015
* Adding LOCKEDVERSION placeholder to templatefile - https://github.com/fsprojects/Paket/issues/1183

#### 2.20.0 - 30.10.2015
* Allow filtered updates of packages matching a regex - https://github.com/fsprojects/Paket/pull/1178
* Search for paket.references in startup directory (auto-restore feature) - https://github.com/fsprojects/Paket/pull/1179
* BUGFIX: Framework filtering for transisitve packages - https://github.com/fsprojects/Paket/issues/1182

#### 2.19.0 - 29.10.2015
* Resolver changed to breadth first search to escape more quickly from conflict situations - https://github.com/fsprojects/Paket/issues/1174
* Paket init downloads stable version of bootstraper - https://github.com/fsprojects/Paket/issues/1040
* BUGFIX: SemVer updates were broken

#### 2.18.0 - 28.10.2015
* Use branch and bound strategy to escape quickly from conflict situations - https://github.com/fsprojects/Paket/issues/1169
* Queries all feeds in parallel for package details
* New moniker monoandroid50 - https://github.com/fsprojects/Paket/pull/1171
* Reintroduced missing public API functions for docs
* USABILITY: Improved paket's conflict reporting during resolution time - https://github.com/fsprojects/Paket/pull/1168

#### 2.17.0 - 24.10.2015
* Global "oldest matching version" resolver strategy option - http://fsprojects.github.io/Paket/dependencies-file.html#Strategy-option
* Convert-from-nuget and simplify commands simplify framework restrictions if possible - https://github.com/fsprojects/Paket/pull/1159
* BUGFIX: Queries every NuGet feed in parallel and combines the results - https://github.com/fsprojects/Paket/pull/1163
* USABILITY: Give better error message when a file can't be found on a github repo - https://github.com/fsprojects/Paket/issues/1162

#### 2.16.0 - 21.10.2015
* Check that download http status code was 200
* Try to report better error when file is blocked by Firewall - https://github.com/fsprojects/Paket/pull/1155
* BUGFIX: Fixed loading of Project files on mono - https://github.com/fsprojects/Paket/pull/1149
* PERFORMANCE: Caching proxy scheme - https://github.com/fsprojects/Paket/pull/1153
* USABILITY: If caching fails Paket should recover - https://github.com/fsprojects/Paket/issues/1152

#### 2.15.1 - 17.10.2015
* BUGFIX: Fixed framework restriction filter - https://github.com/fsprojects/Paket/pull/1146
* BUGFIX: Fixed parsing of framework restrictions in lock file - https://github.com/fsprojects/Paket/pull/1144
* BUGFIX: Add monoandroid403 to be matched as Some MonoAndroid - https://github.com/fsprojects/Paket/pull/1140
* PERFORMANCE: Use locked version as prefered version when resolver strategy is min - https://github.com/fsprojects/Paket/pull/1141
* COSMETICS: Better error messages when resolver finds no matching version.
* COSMETICS: Fix error message when resolver already resolved to GlobalOverride - https://github.com/fsprojects/Paket/issues/1142

#### 2.14.0 - 15.10.2015
* BUGFIX: Handle silverlight framework identifiers comparison - https://github.com/fsprojects/Paket/pull/1138

#### 2.13.0 - 14.10.2015
* Show-Groups command - http://fsprojects.github.io/Paket/paket-show-groups.html
* BUGFIX: Fixed combine operation for framework restrictions - https://github.com/fsprojects/Paket/issues/1137
* BUGFIX: Lockfile-Parser did not to parse framework restrictions and therefore paket install could lead to wrong lock file - https://github.com/fsprojects/Paket/issues/1135
* USABILITY: Non-SemVer InformationalVersion are now allowed for paket pack - https://github.com/fsprojects/Paket/issues/1134
* USABILITY: Dependencies file parser should detects comma between install settings - https://github.com/fsprojects/Paket/issues/1129
* COSMETICS: Don't show the pin notice if dependency is transitive
* COSMETICS: Don't allow negative numbers in SemVer

#### 2.12.0 - 12.10.2015
* Better SemVer update by adding --keep-major, --keep-minor, --keep-patch to the CLI
* EXPERIMENTAL: Support for WiX installer projects

#### 2.11.0 - 09.10.2015
* Skip unchanged groups during install

#### 2.10.0 - 08.10.2015
* Make resolver to evaluate versions lazily
* BUGFIX: Paket.Pack was broken on filesystems with forward slash seperator - https://github.com/fsprojects/Paket/issues/1119
* BUGFIX: Wrong paket ProjectRefences name causes incorrect packaging - https://github.com/fsprojects/Paket/issues/1113

#### 2.9.0 - 05.10.2015
* Allow to use GitHub tokens to access GitHub files - http://fsprojects.github.io/Paket/paket-config.html
* Allow to update a single group
* BUGFIX: Resolver needs to consider Microsoft.Bcl.Build

#### 2.8.0 - 03.10.2015
* BUGFIX: Selective update needs to consider remote files
* BUGFIX: Ignore disabled upstream feeds - https://github.com/fsprojects/Paket/pull/1105
* BUGFIX: Don't forget to add settings from root dependencies
* COSMETICS: Do not write unnecessary framework restrictions into paket.lock

#### 2.7.0 - 02.10.2015
* Support for private GitHub repos - http://fsprojects.github.io/Paket/github-dependencies.html#Referencing-a-private-github-repository
* BUGFIX: Find the mono binary on OSX 10.11 - https://github.com/fsprojects/Paket/pull/1103

#### 2.6.0 - 01.10.2015
* Allow "content:once" as a package setting - http://fsprojects.github.io/Paket/nuget-dependencies.html#No-content-option
* BUGFIX: Don't add -prerelease to nuspec dependency nodes for project references - https://github.com/fsprojects/Paket/issues/1102
* BUGFIX: Do not create prerelease identifiers for transitive dependencies - https://github.com/fsprojects/Paket/issues/1099
* PERFORMANCE: Do not parse remote dependencies file twice - https://github.com/fsprojects/Paket/issues/1101
* PERFORMANCE: Check if we already downloaded paket.dependencies file for remote files in order to reduce stress on API limit - https://github.com/fsprojects/Paket/issues/1101
* PERFORMANCE: Run all calls against different NuGet protocols in parallel and take the fastest - https://github.com/fsprojects/Paket/issues/1085
* PERFORMANCE: Exclude duplicate NuGet feeds - https://github.com/fsprojects/Paket/issues/1085
* COSMETICS: Cache calls to GitHub in order to reduce stress on API limit - https://github.com/fsprojects/Paket/issues/1101

#### 2.5.0 - 29.09.2015
* Remove all Paket entries from projects which have no paket.references - https://github.com/fsprojects/Paket/issues/1097
* Allow to format VersionRequirements in NuGet syntax
* BUGFIX: Fix KeyNotFoundException when project is net4.0-client - https://github.com/fsprojects/Paket/issues/1095
* BUGFIX: Put prerelease requirement into NuSpec during paket pack - https://github.com/fsprojects/Paket/issues/1088
* BUGFIX: Inconsistent framework exclusion in paket.dependencies - https://github.com/fsprojects/Paket/issues/1093
* BUGFIX: Commands add/remove stripped link:false from file references - https://github.com/fsprojects/Paket/issues/1089
* BUGFIX: Do not create double prerelease identifiers - https://github.com/fsprojects/Paket/issues/1099
* COSMETICS: Only fixup dates in zip archive under Mono - https://github.com/fsprojects/Paket/pull/1094
* PERFORMANCE: Skip asking for versions if only a specific version is requested
* PERFORMANCE: Check if a feed supports a protocol and never retry if not - https://github.com/fsprojects/Paket/issues/1085

#### 2.4.0 - 28.09.2015
* BUGFIX: Paket does not touch config files when the list of binding redirects to add is empty - https://github.com/fsprojects/Paket/pull/1092
* BUGFIX: Fix unsupported https scheme in web proxy - https://github.com/fsprojects/Paket/pull/1080
* BUGFIX: Ignore DotNET 5.0 framework when TargetFramework 4 is specified - https://github.com/fsprojects/Paket/issues/1066
* BUGFIX: Paket failed with: The input sequence was empty - https://github.com/fsprojects/Paket/issues/1071
* BUGFIX: NullReferenceException in applyBindingRedirects during "update nuget package" - https://github.com/fsprojects/Paket/issues/1074
* COSMETICS: Improve error message for bootstrapper if download of Paket.exe fails - https://github.com/fsprojects/Paket/pull/1091

#### 2.3.0 - 21.09.2015
* Binding redirects from target platform only - https://github.com/fsprojects/Paket/pull/1070
* Allow to enable redirects per package - http://fsprojects.github.io/Paket/nuget-dependencies.html#redirects-settings
* BUGFIX: Install command without a lockfile failed when using groups - https://github.com/fsprojects/Paket/issues/1067
* BUGFIX: Only create packages.config entries for referenced packages - https://github.com/fsprojects/Paket/issues/1065
* BUGFIX: Paket update added an app.config to every project - https://github.com/fsprojects/Paket/issues/1068
* BUGFIX: Use commit w/gist download in RemoteDownload.downloadRemoteFiles - https://github.com/fsprojects/Paket/pull/1069

#### 2.1.0 - 16.09.2015
* Added support for custom internet proxy credentials with env vars - https://github.com/fsprojects/Paket/pull/1061
* Removed microsoft.bcl.build.targets from backlist and instead changed "import_targets" default for that package
* Fix handling of packages.config

#### 2.0.0 - 15.09.2015
* Support for `Dependency groups` in paket.dependencies files - http://fsprojects.github.io/Paket/groups.html
* Support for Roslyn-based analyzers - http://fsprojects.github.io/Paket/analyzers.html
* Support for reference conditions - https://github.com/fsprojects/Paket/issues/1026

#### 1.39.10 - 13.09.2015
* Fixed a bug where install and restore use different paths when specifying a project spec on a HTTP link - https://github.com/fsprojects/Paket/pull/1054
* Fix parsing of output path when condition has no spaces - https://github.com/fsprojects/Paket/pull/1058

#### 1.39.1 - 08.09.2015
* Eagerly create app.config files and add to all projects - https://github.com/fsprojects/Paket/pull/1044

#### 1.39.0 - 08.09.2015
* New Bootstrapper with better handling of Paket prereleases

#### 1.37.0 - 07.09.2015
* Support for authentication and complex hosts for HTTP dependencies - https://github.com/fsprojects/Paket/pull/1052
* Always redirect to the Redirect.Version - https://github.com/fsprojects/Paket/pull/1023
* Improvements in the BootStrapper - https://github.com/fsprojects/Paket/pull/1022

#### 1.34.0 - 27.08.2015
* Paket warns about pinned packages only when a new version is available - https://github.com/fsprojects/Paket/pull/1014
* Trace NuGet package URL if download fails
* Fallback to NuGet v2 feed if no version is found in v3

#### 1.33.0 - 23.08.2015
* Paket handles dynamic OutputPath - https://github.com/fsprojects/Paket/pull/942
* Paket warns when package is pinned - https://github.com/fsprojects/Paket/pull/999

#### 1.32.0 - 19.08.2015
* BUGFIX: Fixed compatibility issues with Klondike NuGet server - https://github.com/fsprojects/Paket/pull/997
* BUGFIX: Escape file names in a NuGet compatible way - https://github.com/fsprojects/Paket/pull/996
* BUGFIX: Paket now fails if an update of a nonexistent package is requested - https://github.com/fsprojects/Paket/pull/995

#### 1.31.0 - 18.08.2015
* BUGFIX: Delete old nodes from proj files - https://github.com/fsprojects/Paket/issues/992
* COSMETICS: Better conflict reporting - https://github.com/fsprojects/Paket/pull/994

#### 1.30.0 - 18.08.2015
* BUGFIX: Include prereleases when using NuGet3 - https://github.com/fsprojects/Paket/issues/988
* paket.template allows comments with # or // - https://github.com/fsprojects/Paket/pull/991

#### 1.29.0 - 17.08.2015
* Xamarin iOS + Mac Support - https://github.com/fsprojects/Paket/pull/980
* Handling fallbacks mainly for Xamarin against PCLs - https://github.com/fsprojects/Paket/pull/980
* Removed supported platforms for MonoTouch and MonoAndroid - https://github.com/fsprojects/Paket/pull/980
* Paket only creates requirements from lock file when updating a single package - https://github.com/fsprojects/Paket/pull/985

#### 1.28.0 - 13.08.2015
* Selective update shows better error message on conflict - https://github.com/fsprojects/Paket/pull/980
* Paket init adds default feed - https://github.com/fsprojects/Paket/pull/981
* Show better error message on conflict - https://github.com/fsprojects/Paket/issues/534
* Make option names for paket find-package-versions consistent with the other commands - https://github.com/fsprojects/Paket/issues/890
* Update specifying version does not pin version in paket.dependencies - https://github.com/fsprojects/Paket/pull/979

#### 1.27.0 - 13.08.2015
* Version range semantics changed for `>= x.y.z prerelease` - https://github.com/fsprojects/Paket/issues/976
* BUGFIX: Version trace got lost - https://twitter.com/indy9000/status/631201649219010561
* BUGFIX: copy_local behaviour was broken - https://github.com/fsprojects/Paket/issues/972

#### 1.26.0 - 10.08.2015
* BUGFIX: Paket mixed responses and downloads - https://github.com/fsprojects/Paket/issues/966

#### 1.25.0 - 10.08.2015
* Fix case-sensitivity of boostrapper on mono
* Reactive NuGet v3
* Check for conflicts in selective update - https://github.com/fsprojects/Paket/pull/964
* BUGFIX: Escape file names - https://github.com/fsprojects/Paket/pull/960

#### 1.23.0 - 04.08.2015
* BUGFIX: Selective update resolves the graph for selected package - https://github.com/fsprojects/Paket/pull/957

#### 1.22.0 - 31.07.2015
* Use FSharp.Core 4.0
* Fix build exe path which includes whitespace - https://github.com/fsprojects/ProjectScaffold/pull/185
* Preserve encoding upon saving solution - https://github.com/fsprojects/Paket/pull/940
* BUGFIX: If we specify a templatefile in paket pack it still packs all templates - https://github.com/fsprojects/Paket/pull/944
* BUGFIX: If we specify a type project templatefile in paket pack it should find the project - https://github.com/fsprojects/Paket/issues/945
* BUGFIX: Paket pack succeeded even when there're missing files - https://github.com/fsprojects/Paket/issues/948
* BUGFIX: FindAllFiles should handle paths that are longer than 260 characters - https://github.com/fsprojects/Paket/issues/949

#### 1.21.0 - 23.07.2015
* Allow NuGet packages to put version in the path - https://github.com/fsprojects/Paket/pull/928

#### 1.20.0 - 21.07.2015
* Allow to get version requirements from paket.lock instead of paket.dependencies - https://github.com/fsprojects/Paket/pull/924
* Add new ASP.NET 5.0 monikers - https://github.com/fsprojects/Paket/issues/921
* BUGFIX: Paket crashed with Null Ref Exception for MBrace - https://github.com/fsprojects/Paket/issues/923
* BUGFIX: Exclude submodules from processing - https://github.com/fsprojects/Paket/issues/918

#### 1.19.0 - 13.07.2015
* Support Odata query fallback for package details with /odata prefix - https://github.com/fsprojects/Paket/pull/922
* Establish beta-level comatibility with Klondike nuget server - https://github.com/fsprojects/Paket/pull/907
* BUGFIX: Improved SemVer parser - https://github.com/fsprojects/Paket/pull/920
* BUGFIX: Added fix for windows-style network source-paths in dependencies parser - https://github.com/fsprojects/Paket/pull/903
* BUGFIX: Settings for dependent packages are now respected - https://github.com/fsprojects/Paket/pull/919
* BUGFIX: `--force` option is working for install/update/restore remote files too
* BUGFIX: Delete cached errors if all sources fail - https://github.com/fsprojects/Paket/issues/908
* BUGFIX: Use updated globbing for paket.template
* COSMETICS: Better error message when package doesn't exist
* COSMETICS: Show better error message when a package is used in `paket.references` but not in `paket.lock`

#### 1.18.0 - 22.06.2015
* Exclusion syntax for paket.template files - https://github.com/fsprojects/Paket/pull/882
* BUGFIX: Issue with `paket pack` and multiple paket.template files fixed - https://github.com/fsprojects/Paket/issues/893

#### 1.17.0 - 22.06.2015
* Tab completion for installed packages in Paket.PowerShell - https://github.com/fsprojects/Paket/pull/892
* BUGFIX: Find-package-versions did not work - https://github.com/fsprojects/Paket/issues/886
* BUGFIX: Find-packages did not work - https://github.com/fsprojects/Paket/issues/888 https://github.com/fsprojects/Paket/issues/889
* COSMETICS: Improved the documentation for the commands - https://github.com/fsprojects/Paket/pull/891

#### 1.16.0 - 21.06.2015
* Make sure retrieved versions are ordered by version with latest version first - https://github.com/fsprojects/Paket/issues/886
* PowerShell argument tab completion for Paket-Add - https://github.com/fsprojects/Paket/pull/887
* Detection of DNX and DNXCore frameworks
* BUGFIX: Exceptions were not logged to command line - https://github.com/fsprojects/Paket/pull/885

#### 1.15.0 - 18.06.2015
* Paket.PowerShell support for Package Manager Console - https://github.com/fsprojects/Paket/pull/875
* Fix download of outdated files - https://github.com/fsprojects/Paket/issues/876

#### 1.14.0 - 14.06.2015
* Chocolatey support for Paket.PowerShell - https://github.com/fsprojects/Paket/pull/872
* BUGFIX: Single version in deps file created invalid dependend package- https://github.com/fsprojects/Paket/issues/871

#### 1.13.0 - 12.06.2015
* Paket.PowerShell support - https://github.com/fsprojects/Paket/pull/839
* EXPERIMENTAL: Allow link:false settings for file references in `paket.references` files
* BUGFIX: `paket update` did not pick latest prerelease version of indirect dependency - https://github.com/fsprojects/Paket/issues/866

#### 1.12.0 - 09.06.2015
* BUGFIX: Paket add should not update the package if it's already there
* BUGFIX: "copy_local" was not respected for indirect dependencies - https://github.com/fsprojects/Paket/issues/856
* BUGFIX: Suggest only packages from the installed sources - https://github.com/fsprojects/Paket.VisualStudio/issues/57
* BUGFIX: Trace license warning only in verbose mode - https://github.com/fsprojects/Paket/issues/862
* BUGFIX: Fix ./ issues during pack
* BUGFIX: Serialize != operator correctly - https://github.com/fsprojects/Paket/issues/857
* COSMETICS: Don't save the `paket.lock` file if it didn't changed

#### 1.11.0 - 08.06.2015
* Support for cancelling bootstrapper - https://github.com/fsprojects/Paket/pull/860
* Increase timeout for restricted access mode - https://github.com/fsprojects/Paket/issues/858

#### 1.10.0 - 02.06.2015
* `paket init` puts Paket binaries into the project path - https://github.com/fsprojects/Paket/pull/853
* Do not duplicate files in the nupkg - https://github.com/fsprojects/Paket/issues/851
* Pack command reuses project version if directly given - https://github.com/fsprojects/Paket/issues/837
* BUGFIX: `paket install` was not respecting `content:none` - https://github.com/fsprojects/Paket/issues/854

#### 1.9.0 - 30.05.2015
* Paket pack allows to specify current nuget version as dependency - https://github.com/fsprojects/Paket/issues/837
* BUGFIX: Fix long version of --silent flag - https://github.com/fsprojects/Paket/pull/849

#### 1.8.0 - 28.05.2015
* Implement --no-install and --redirects for "paket update" - https://github.com/fsprojects/Paket/pull/847
* BUGFIX: Fix inconsistent parameter names - https://github.com/fsprojects/Paket/pull/846

#### 1.7.2 - 28.05.2015
* New `--only-referenced` parameter for restore - https://github.com/fsprojects/Paket/pull/843
* Make the output path relative to the dependencies file - https://github.com/fsprojects/Paket/issues/829
* Analyze content files with case insensitive setting - https://github.com/fsprojects/Paket/issues/816
* BUGFIX: Parse NuGet package prerelease versions containing "-" - https://github.com/fsprojects/Paket/issues/841

#### 1.6.0 - 26.05.2015
* Paket init - init dependencies file with default NuGet source
* Allow to init paket in given directory
* Automatically query all package feeds in "Find packages"
* Allow to override install settings in 'paket.dependencies' with values from 'paket.references' - https://github.com/fsprojects/Paket/issues/836
* BUGFIX: `paket install` fails if package version doesn't match .nupkg file - https://github.com/fsprojects/Paket/issues/834
* BUGFIX: Try to work around issue with mono zip functions - https://github.com/fsharp/FAKE/issues/810

#### 1.5.0 - 21.05.2015
* Property tests for dependencies files parser - https://github.com/fsprojects/Paket/pull/807
* EXPERIMENTAL: Query NuGet feeds in parallel
* Allow to specify the directory for `convert-to-nuget` in PublicAPI
* Expose project Guids from project files
* Allow simplify on concrete dependencies file
* Allow to specify a concrete template file for `paket pack`
* Add overload in PublicAPI for default Restore
* Better tracing during "update package"
* Allow to register trace functions
* Allow to specify a source feed for Find-Packages and Find-Package-Versions command
* BUGFIX: Fix dates in local nuget packages
* BUGFIX: NullReferenceException in `convert-from-nuget` - https://github.com/fsprojects/Paket/pull/831
* BUGFIX: `Convert-from-nuget` quotes source feeds - https://github.com/fsprojects/Paket/pull/833
* BUGFIX: Observable.ofAsync fires OnCompleted - https://github.com/fsprojects/Paket/pull/835
* BUGFIX: Work around issue with CustomAssemblyAttributes during `paket pack` - https://github.com/fsprojects/Paket/issues/827
* BUGFIX: Fix dates after creating a package
* BUGFIX: Always trim package names from command line
* BUGFIX: Always show default nuget stream in completion

#### 1.4.0 - 08.05.2015
* EXPERIMENTAL: Find-Packages command - http://fsprojects.github.io/Paket/paket-find-packages.html
* EXPERIMENTAL: Find-Package-Versions command - http://fsprojects.github.io/Paket/paket-find-package-versions.html
* EXPERIMENTAL: Show-Installed-Packages command - http://fsprojects.github.io/Paket/paket-show-installed-packages.html
* Expose GetDefinedNuGetFeeds in Public API
* Expose GetSources in Public API
* BUGFIX: NuGet Convert works with empty version strings - https://github.com/fsprojects/Paket/pull/821
* BUGFIX: Don't shortcut conflicting addition
* BUGFIX: Better pin down behaviour during "Smart Update""
* BUGFIX: Only replace nuget package during add if the old one had no version
* BUGFIX: Put fixed packages to the end - https://github.com/fsprojects/Paket/issues/814
* BUGFIX: Fix `paket add` if package is already there - https://github.com/fsprojects/Paket/issues/814
* BUGFIX: Fix `paket add` for very first dependency - https://github.com/fsprojects/Paket/issues/814
* BUGFIX: Paket pack had issues with \ in subfolders - https://github.com/fsprojects/Paket/issues/812
* BZGFIX: Use https://api.nuget.org/v3/index.json for Autocomplete
* BUGFIX: Set exit code to 1 if the command line parser finds error
* BUGFIX: Windows restrictions were not parsed from lockfile - https://github.com/fsprojects/Paket/issues/810
* BUGFIX: Paket tries to keep the alphabetical order when using `paket add`
* BUGFIX: Do not generate entries for empty extensions in nupkg
* BUGFIX: Portable framework restrictions were not parsed from lockfile - https://github.com/fsprojects/Paket/issues/810
* COSMETICS: "Done" message in bootstrapper
* COSMETICS: -s parameter for Bootstrapper
* COSMETICS: Don't perform unnecessary installs during `paket add`
* COSMETICS: Always print the command on command parser error

#### 1.3.0 - 30.04.2015
* Paket keeps paket.dependencies as stable as possible during edits - https://github.com/fsprojects/Paket/pull/802
* `paket push` doesn't need a dependencies file any more - https://github.com/fsprojects/Paket/issues/800
* Added `--self` for self update of bootstrapper - https://github.com/fsprojects/Paket/issues/791
* BUGFIX: `convert-from-nuget` doen`t duplicate sources anymore - https://github.com/fsprojects/Paket/pull/804

#### 1.2.0 - 24.04.2015
* Add Paket.BootStrapper NuGet package - https://github.com/fsprojects/Paket/issues/790

#### 1.1.3 - 24.04.2015
* Fix StackOverflowException when using local path - https://github.com/fsprojects/Paket/issues/795

#### 1.1.2 - 24.04.2015
* `paket add` should not change dependencies file if the package is misspelled - https://github.com/fsprojects/Paket/issues/798

#### 1.1.1 - 24.04.2015
* Support developmentDependency nuget dependencies - https://github.com/fsprojects/Paket/issues/796

#### 1.1.0 - 23.04.2015
* Pack command is able to detect portable frameworks - https://github.com/fsprojects/Paket/issues/797

#### 1.0.2 - 23.04.2015
* `Convert-from-nuget` removes custom import and targets - https://github.com/fsprojects/Paket/pull/792

#### 1.0.1 - 20.04.2015
* New bootstrapper protects paket.exe from incomplete github downloads - https://github.com/fsprojects/Paket/pull/788

#### 1.0.0 - 17.04.2015
* Big release from fsharpex

#### 0.42.1 - 17.04.2015
* BUGFIX: Smart Install is no longer adding dependencies to paket.dependencies if specified in paket.references but not in paket.dependencies - https://github.com/fsprojects/Paket/issues/779
* BUGFIX: Fix smart install when we add a pinned version - https://github.com/fsprojects/Paket/issues/777
* Trace NuGet server response in verbose mode - https://github.com/fsprojects/Paket/issues/775
* BUGFIX: Fixing wrong local path detection with `paket install` - https://github.com/fsprojects/Paket/pull/773
* BUGFIX: Fixed zip opening on mono - https://github.com/fsprojects/Paket/pull/774

#### 0.41.0 - 13.04.2015
* New Testimonials page - http://fsprojects.github.io/Paket/testimonials.html
* New `PAKET.VERSION` environment variable for bootstraper - https://github.com/fsprojects/Paket/pull/771
* `convert-from-nuget` aggregates target framework from packages.config files - https://github.com/fsprojects/Paket/pull/768
* Improved config file formatting with indented binding redirects - https://github.com/fsprojects/Paket/pull/769
* BUGFIX: Fixed home path detection - https://github.com/fsprojects/Paket/pull/770
* COSMETICS: Better error message when `paket.dependencies` is missing - https://github.com/fsprojects/Paket/issues/764

#### 0.40.0 - 09.04.2015
* Try to fix dates in Nuget packages - https://github.com/fsprojects/Paket/issues/761
* `convert-from-nuget` reads target framework from packages.config files - https://github.com/fsprojects/Paket/pull/760
* Allow . in target file names for pack - https://github.com/fsprojects/Paket/issues/756

#### 0.39.0 - 08.04.2015
* Upgrading to .NET 4.5
* Removing DotNetZip and using the .NET 4.5 Zip APIs instead - https://github.com/fsprojects/Paket/pull/732
* Boostrapper download without `nuget.exe` - https://github.com/fsprojects/Paket/pull/734
* Added frameworkAssemblies to nuspec templating - https://github.com/fsprojects/Paket/issues/740
* BUGFIX: Only pick up project output files for pack that exactly match assembly filename - https://github.com/fsprojects/Paket/issues/752
* BUGFIX: Detect Silverlight version in csproj files - https://github.com/fsprojects/Paket/issues/751
* BUGFIX: Fix mono timeout during license download - https://github.com/fsprojects/Paket/issues/746
* BUGFIX: Detect `sl` as Silverlight - https://github.com/fsprojects/Paket/issues/744

#### 0.38.0 - 30.03.2015
* The restore process downloads package licenses automatically - https://github.com/fsprojects/Paket/pull/737

#### 0.37.0 - 28.03.2015
* Fallback to NuGet.exe if the bootstrapper fails to download from GitHub - https://github.com/fsprojects/Paket/pull/733
* COSMETICS: Display the file name if Paket crashes on some invalid file - https://github.com/fsprojects/Paket/pull/730

#### 0.36.0 - 27.03.2015
* Allow to add references section to paket.template file - https://github.com/fsprojects/Paket/issues/721
* Allow to compute libraries for specific framework - https://github.com/fsprojects/Paket/issues/723
* Detect .NET 4.6 - https://github.com/fsprojects/Paket/issues/727
* SemVer allows "number + build metadata" format - https://github.com/fsprojects/Paket/issues/704
* `paket push` shows status information - https://github.com/fsprojects/Paket/pull/695
* BUGFIX: Maintain order of content file items - https://github.com/fsprojects/Paket/pull/722
* BUGFIX: `Convert-from-nuget` ignores disabled NuGet feeds - https://github.com/fsprojects/Paket/pull/720
* BUGFIX: Smart install should not remove sources from `paket.dependencies` - https://github.com/fsprojects/Paket/pull/726
* BUGFIX: Smart install should create paket.lock if we have references files - https://github.com/fsprojects/Paket/pull/725
* COSMETICS: better tracing of intermediate resolution conflicts

#### 0.34.0 - 12.03.2015
* `paket pack` pretty-prints it's nuspec - https://github.com/fsprojects/Paket/issues/691
* Paket packs .MDBs docs into the nupkg - https://github.com/fsprojects/Paket/issues/693
* paket pack / paket.template support wildcard patterns - https://github.com/fsprojects/Paket/issues/690
* Allow empty lines in `paket.template` and report file name if parser fails - https://github.com/fsprojects/Paket/issues/692
* BUGFIX: paket.template - file type respects dir without slash at the end - https://github.com/fsprojects/Paket/issues/698
* BUGFIX: paket-files folder is alwaays relative to `paket.dependencies` - https://github.com/fsprojects/Paket/issues/564
* BUGFIX: `paket install` respects manual paket nodes - https://github.com/fsprojects/Paket/issues/679

#### 0.33.0 - 10.03.2015
* Paket packs XML docs into the nupkg - https://github.com/fsprojects/Paket/issues/689
* BUGFIX: Install settings from `paket.dependencies` should override package settings - https://github.com/fsprojects/Paket/issues/688

#### 0.32.0 - 09.03.2015
* PERFORMANCE: If resolver runs into conflict then use Warnsdorff's rule - https://github.com/fsprojects/Paket/pull/684
* BUGFIX: Fixed Linux install scripts - https://github.com/fsprojects/Paket/pull/681
* Support for WinExe output type - https://github.com/fsprojects/Paket/pull/675
* BUGFIX: Fix Nuget compat issue with leading zeros - https://github.com/fsprojects/Paket/pull/672
* BUGFIX: Detect inter project dependencies without matching package id - https://github.com/fsprojects/Paket/pull/671
* BUGFIX: Parse prerelease numbers into bigint since ints might overflow - https://github.com/fsprojects/Paket/pull/667
* BUGFIX: Optional fields in template files are read correctly - https://github.com/fsprojects/Paket/pull/666
* BUGFIX: Better url and endpoint handling in `paket push` - https://github.com/fsprojects/Paket/pull/663
* COSMETICS: Better tracing when resolver runs into conflict - https://github.com/fsprojects/Paket/pull/684
* COSMETICS: Better error message when a package is listed twice in `paket.references` - https://github.com/fsprojects/Paket/pull/686
* COSMETICS: Use Chessie for ROP - https://github.com/fsprojects/Chessie

#### 0.31.2 - 26.02.2015
* BUGFIX: Robust and much faster template file parser - https://github.com/fsprojects/Paket/pull/660

#### 0.31.1 - 25.02.2015
* Use latest FAKE tasks

#### 0.31.0 - 25.02.2015
* BUGFIX: Fix help for init command - https://github.com/fsprojects/Paket/pull/654
* BUGFIX: Allow non-standard API endpoint for push - https://github.com/fsprojects/Paket/pull/652
* BUGFIX: Special case nuget.org
* BUGFIX: paket add/remove with just project name - https://github.com/fsprojects/Paket/pull/650
* BUGFIX: Uploading packages as multiform content type - https://github.com/fsprojects/Paket/pull/651
* BUGFIX: Handle transient dependencies better in pack command - https://github.com/fsprojects/Paket/pull/649
* BUGFIX: Only load custom attributes if not given in TemplateFile or cmd parameter
* BUGFIX: Detect .NET 4.5.1 - https://github.com/fsprojects/Paket/pull/647

#### 0.30.0 - 23.02.2015
* New command: `paket pack` - http://fsprojects.github.io/Paket/paket-pack.html
* New command: `paket push` - http://fsprojects.github.io/Paket/paket-push.html
* Improved command line help - https://github.com/fsprojects/Paket/pull/639
* BUGFIX: fix no_auto_restore option parsing  - https://github.com/fsprojects/Paket/issues/632

#### 0.29.0 - 18.02.2015
* Allow local NuGet sources with spaces in `paket.dependencies` - https://github.com/fsprojects/Paket/issues/616
* Streamlined install options in `paket.dependencies` and `paket.references` - https://github.com/fsprojects/Paket/issues/587
* Allow to opt-out of targets import - https://github.com/fsprojects/Paket/issues/587
* New option to add/remove packages for a single project - https://github.com/fsprojects/Paket/pull/610
* BUGFIX: Blacklisted Microsoft.Bcl.Build.targets - https://github.com/fsprojects/Paket/issues/618
* BUGFIX: Selective update doesn't add package twice from `paket.references` anymore
* BUGFIX: `paket install` installs GitHub source files
* COSMETICS: Respect home directories on mono - https://github.com/fsprojects/Paket/issues/612
* COSMETICS: `paket add` inserts the new package in alphabetical position - https://github.com/fsprojects/Paket/issues/596

#### 0.28.0 - 16.02.2015
* Add a simple API which allows to retrieve NuGet v3 autocomplete
* Allow unix-style comments in `paket.dependencies` file
* BUGFIX: `paket restore` does not fail on missing `paket.version` files - https://github.com/fsprojects/Paket/issues/600
* BUGFIX: Parsing of conditional dependencies should detect portable case - https://github.com/fsprojects/Paket/issues/594
* BUGFIX: Prerelease requirements in `paket.dependencies` should override package dependencies - https://github.com/fsprojects/Paket/issues/607
* BUGFIX: Try to ease the pain with mono bug in Process class - https://github.com/fsprojects/Paket/issues/599
* BUGFIX: `paket restore` does not re-download http references - https://github.com/fsprojects/Paket/issues/592
* BUGFIX: Make DeletePaketNodes more robust - https://github.com/fsprojects/Paket/issues/591
* BUGFIX: Install content files on mono - https://github.com/fsprojects/Paket/issues/561
* BUGFIX: Install process doesn't duplicate Imports of targets files any more - https://github.com/fsprojects/Paket/issues/588
* BUGFIX: Don't remove comments from `paket.dependencies` file - https://github.com/fsprojects/Paket/issues/584
* COSMETICS: Paket should not reformat app/web.config files while changing assembly redirects - https://github.com/fsprojects/Paket/issues/597

#### 0.27.0 - 07.02.2015
* Install process will reference `.props` and `.targets` files from NuGet packages - https://github.com/fsprojects/Paket/issues/516
* Don't internalize in paket.exe during ILMerge
* Allow to download from pre-authenticated MyGet feed - https://github.com/fsprojects/Paket/issues/466
* BUGFIX: Fix `paket install --hard` for FSharp.Core - https://github.com/fsprojects/Paket/issues/579
* BUGFIX: `paket convert-from-nuget` ignores casing when looking for nuget.targets - https://github.com/fsprojects/Paket/issues/580
* BUGFIX: `paket install` correctly parses HTTP references - https://github.com/fsprojects/Paket/pull/571
* BUGFIX: `paket.dependencies` parser now fails if tokens are not valid
* COSMETICS: Prerelease strings are checked that they don't contain operators
* COSMETICS: Create an install function in the API which takes a `paket.dependencies` file as text - https://github.com/fsprojects/Paket/issues/576

#### 0.26.0 - 31.01.2015
* Allow to opt-out of old frameworks in `paket.dependencies` - http://fsprojects.github.io/Paket/nuget-dependencies.html#Framework-restrictions
* Allow `copy_local` settings in `paket.references` - http://fsprojects.github.io/Paket/references-files.html#copy_local-settings
* COSMETICS: `paket.lock` beautification for HTTP specs - https://github.com/fsprojects/Paket/pull/571

#### 0.25.0 - 25.01.2015
* BUGFIX: If more than one TargetFramework-specific dependency to the same package exist, we take the latest one - https://github.com/fsprojects/Paket/pull/567
* BUGFIX: Removes interactive-shell-check on `add auth` - https://github.com/fsprojects/Paket/pull/565
* BUGFIX: Can parse open NuGet ranges in brackets - https://github.com/fsprojects/Paket/issues/560
* BUGFIX: Detect `net35-client` - https://github.com/fsprojects/Paket/issues/559
* BUGFIX: Show help for `auto-restore` command - https://github.com/fsprojects/Paket/pull/558

#### 0.24.0 - 19.01.2015
* Allow to disable Visual Studio NuGet package restore - http://fsprojects.github.io/Paket/paket-auto-restore.html
* BUGFIX: Probe for unnormalized and normalized versions in local NuGet feeds - https://github.com/fsprojects/Paket/issues/556

#### 0.23.0 - 15.01.2015
* Refactored `init` & `init auto restore` to Railway Oriented Programming - https://github.com/fsprojects/Paket/pull/533
* Refactored FindRefs to Railway Oriented Programming - https://github.com/fsprojects/Paket/pull/529
* BUGFIX: paket.bootstrapper.exe and paket.exe use better proxy detection - https://github.com/fsprojects/Paket/pull/552
* BUGFIX: `paket add` offered to add dependencies even when they are already added - https://github.com/fsprojects/Paket/issues/550
* BUGFIX: Detect `Net20-client` - https://github.com/fsprojects/Paket/issues/547
* BUGFIX: Give better error message when package is not found in a local feed - https://github.com/fsprojects/Paket/issues/545
* BUGFIX: Don't download gists that are up-to-date - https://github.com/fsprojects/Paket/issues/513
* BUGFIX: fix parsing of longer http links - https://github.com/fsprojects/Paket/pull/536
* BUGFIX: Detect correct `paket.references` filenames during convert-from-nuget
* BUGFIX: If no package source is found during convert-from-nuget we use the default NuGet feed
* COSMETICS: Config file is only saved when needed
* COSMETICS: Ignore completely empty lib folders
* COSMETICS: `paket convert-from-nuget` warns if it can't find a NuGet feed - https://github.com/fsprojects/Paket/issues/548
* COSMETICS: Remove icon from bootstrapper to make file size much smaller

#### 0.22.0 - 05.01.2015
* Bootstrapper avoids github API - https://github.com/fsprojects/Paket/issues/510
* Refactoring to Railwal Oriented Programming - http://fsharpforfunandprofit.com/rop/
* Always trim line end in lockfile
* Improved binding redirects detection - https://github.com/fsprojects/Paket/pull/507
* Don't catch NullReferenceExceptions for now - https://github.com/fsprojects/Paket/issues/505
* BUGFIX: Paket update nuget X doesn't work - https://github.com/fsprojects/Paket/issues/512

#### 0.21.0 - 02.01.2015
* New `--log-file` parameter allows to trace into logfile - https://github.com/fsprojects/Paket/pull/502
* Trace stacktrace on all NullReferenceExceptions - https://github.com/fsprojects/Paket/issues/500
* Paket.locked file has 2 minute timeout
* BUGFIX: Detect the version of a GitHub gist correctly - https://github.com/fsprojects/Paket/issues/499
* BUGFIX: Dependencies file saves http and gist links correctly - https://github.com/fsprojects/Paket/issues/498
* BUGFIX: Don't relax "OverrideAll" conditions during `paket install`
* BUGFIX: fix priority of parsing atom nuget feed for package Id - https://github.com/fsprojects/Paket/issues/494
* BUGFIX: fix JSON deserializer and reactivate cache - https://github.com/fsprojects/Paket/pull/495
* BUGFIX: Make the file search for app.config and web.config case insensitive - https://github.com/fsprojects/Paket/issues/493
* BUGFIX: Don't add duplicate lines in `packet.dependencies` - https://github.com/fsprojects/Paket/issues/492
* BUGFIX: Keep framework restrictions in `paket install`- https://github.com/fsprojects/Paket/issues/486
* WORKAROUND: Do not fail on BadCrcException during unzip and only show a warning - https://github.com/fsprojects/Paket/issues/484
* WORKAROUND: Disable NuGet v3 feed for now - seems to be unreliable.
* PERFORMANCE: Don't parse project files twice - https://github.com/fsprojects/Paket/issues/487
* PERFORMANCE: Cache platform penalty calculation - https://github.com/fsprojects/Paket/issues/487
* PERFORMANCE: Use StringBuilder for path replacement - https://github.com/fsprojects/Paket/issues/487
* PERFORMANCE: Cache feed errors - https://github.com/fsprojects/Paket/issues/487
* PERFORMANCE: Put feed url into cache filename - https://github.com/fsprojects/Paket/issues/487
* PERFORMANCE: Relax prerelease requirements for pinned versions - https://github.com/fsprojects/Paket/issues/487
* PERFORMANCE: Don't enumerate all files, since we only need lib files - https://github.com/fsprojects/Paket/issues/487
* PERFORMANCE: Pin sourcefile dependencies - https://github.com/fsprojects/Paket/issues/487
* PERFORMANCE: Cache path penalty calculation - https://github.com/fsprojects/Paket/issues/487
* PERFORMANCE: Cache path extraction - https://github.com/fsprojects/Paket/issues/487

#### 0.20.1 - 30.12.2014
* COSMETICS: Trim end of line in lockfile.

#### 0.20.0 - 29.12.2014
* `paket install` performs a selective update based on the changes in the dependencies file - http://fsprojects.github.io/Paket/lock-file.html#Performing-updates
* Paket.exe acquires a lock for all write processes - https://github.com/fsprojects/Paket/pull/469
* New command to add credentials - http://fsprojects.github.io/Paket/paket-config-file.html#Add-credentials
* Smarter conditional NuGet dependencies - https://github.com/fsprojects/Paket/pull/462
* If environment auth variables are empty a fallback to the config is used- https://github.com/fsprojects/Paket/pull/459
* Better handling for multiple files from same GitHub repository - https://github.com/fsprojects/Paket/pull/451
* Extend Public API for plugin
* BUGFIX: Remove parsing of invalid child element of ProjectReference - https://github.com/fsprojects/Paket/pull/453
* BUGFIX: Don't add NuGet packages twice to a references file - https://github.com/fsprojects/Paket/pull/460
* BUGFIX: Use Max strategy for `paket outdated --ingore-constraints` - https://github.com/fsprojects/Paket/pull/463
* BUGFIX: Don't delete downloaded github zip file
* BUGFIX: Cannot install nuget packages from local TeamCity feeds due to proxy - https://github.com/fsprojects/Paket/pull/482
* BUGFIX: Don't touch framework assemblies if not needed
* BUGFIX: Check versions file synchronously
* BUGFIX: Restore console color after handling exception - https://github.com/fsprojects/Paket/pull/467
* COSMETICS: `>= 0` version range simplified to empty string - https://github.com/fsprojects/Paket/pull/449
* COSMETICS: Paket.exe and paket.bootstrapper.exe have a logo - https://github.com/fsprojects/Paket/pull/473

#### 0.18.0 - 09.12.2014
* Show command help on `--help` - https://github.com/fsprojects/Paket/pull/437
* Allow to opt in to BindingRedirects - https://github.com/fsprojects/Paket/pull/436
* Don't run simplify in strict mode - https://github.com/fsprojects/Paket/pull/443
* Allow to remove NuGet packages in interactive mode - https://github.com/fsprojects/Paket/pull/432
* Added auto-unzip of downloaded archives - https://github.com/fsprojects/Paket/pull/430
* Allow to reference binary files via http reference - https://github.com/fsprojects/Paket/pull/427
* Faster BindingRedirects - https://github.com/fsprojects/Paket/pull/414
* Using a different FSharp.Core NuGet package - https://github.com/fsprojects/Paket/pull/416
* Find the paket.references file in upper directories - https://github.com/fsprojects/Paket/pull/409
* Allow `paket.references` files in upper directories - https://github.com/fsprojects/Paket/pull/403
* Clear failure message for `paket simplify`, when lock file is outdated - https://github.com/fsprojects/Paket/pull/403
* BUGFIX: `Selective update` updates only dependent packages - https://github.com/fsprojects/Paket/pull/410
* BUGFIX: If there are only prereleases we should just take these
* BUGFIX: `paket update nuget <name>` fails if <name> was not found in lockfile - https://github.com/fsprojects/Paket/issues/404
* BUGFIX: Unescape library filename - https://github.com/fsprojects/Paket/pull/412
* BUGFIX: Allow to reference multiple files from same repository directory - https://github.com/fsprojects/Paket/pull/445
* BUGFIX: Don't reference satellite assemblies - https://github.com/fsprojects/Paket/pull/444
* BUGFIX: Binding redirect version is picked from highest library version - https://github.com/fsprojects/Paket/pull/422
* BUGFIX: Handle numeric part of PreRelease identifiers correctly - https://github.com/fsprojects/Paket/pull/426
* BUGFIX: Fixed casing issue in selective update - https://github.com/fsprojects/Paket/pull/434
* BUGFIX: Parse http links from lockfile
* BUGFIX: Calculate dependencies file name for http resources - https://github.com/fsprojects/Paket/pull/428

#### 0.17.0 - 29.11.2014
* FrameworkHandling: Support more portable profiles and reduce the impact in the XML file
* FrameworkHandling: support extracting Silverlight5.0 and NetCore4.5 - https://github.com/fsprojects/Paket/pull/389
* New command `paket init` - http://fsprojects.github.io/Paket/paket-init.html
* Better error message for missing files in paket.lock file - https://github.com/fsprojects/Paket/pull/402
* BUGFIX: Crash on 'install' when input seq was empty - https://github.com/fsprojects/Paket/pull/395
* BUGFIX: Handle multiple version results from NuGet - https://github.com/fsprojects/Paket/pull/393

#### 0.16.0 - 23.11.2014
* Integrate BindingRedirects into Paket install process - https://github.com/fsprojects/Paket/pull/383
* BUGFIX: Download of GitHub files should clean it's own directory - https://github.com/fsprojects/Paket/issues/385
* BUGFIX: Don't remove custom framework references - https://github.com/fsprojects/Paket/issues/376
* BUGFIX: Path to dependencies file is now relative after `convert-from-nuget` - https://github.com/fsprojects/Paket/pull/379
* BUGFIX: Restore command in targets file didn't work with spaces in paths - https://github.com/fsprojects/Paket/issues/375
* BUGFIX: Detect FrameworkReferences without restrictions in nuspec file and install these
* BUGFIX: Read sources even if we don't find packages - https://github.com/fsprojects/Paket/issues/372

#### 0.15.0 - 19.11.2014
* Allow to use basic framework restrictions in NuGet packages - https://github.com/fsprojects/Paket/issues/307
* Support feeds that don't support NormalizedVersion - https://github.com/fsprojects/Paket/issues/361
* BUGFIX: Use Nuget v2 as fallback
* BUGFIX: Accept and normalize versions like 6.0.1302.0-Preview - https://github.com/fsprojects/Paket/issues/364
* BUGFIX: Fixed handling of package dependencies containing string "nuget" - https://github.com/fsprojects/Paket/pull/363

#### 0.14.0 - 14.11.2014
* Uses Nuget v3 API, which enables much faster resolver
* BUGFIX: Keep project file order similar to VS order
* Support unlisted dependencies if nothing else fits - https://github.com/fsprojects/Paket/issues/327

#### 0.13.0 - 11.11.2014
* New support for general HTTP dependencies - http://fsprojects.github.io/Paket/http-dependencies.html
* New F# Interactive support - http://fsprojects.github.io/Paket/reference-from-repl.html
* New `paket find-refs` command - http://fsprojects.github.io/Paket/paket-find-refs.html
* Migration of NuGet source credentials during `paket convert-from-nuget` - http://fsprojects.github.io/Paket/paket-convert-from-nuget.html#Migrating-NuGet-source-credentials
* Bootstrapper uses .NET 4.0 - https://github.com/fsprojects/Paket/pull/355
* Adding --ignore-constraints to `paket outdated` - https://github.com/fsprojects/Paket/issues/308
* PERFORMANCE: If `paket add` doesn't change the `paket.dependencies` file then the resolver process will be skipped
* BUGFIX: `paket update nuget [PACKAGENAME]` should use the same update strategy as `paket add` - https://github.com/fsprojects/Paket/issues/330
* BUGFIX: Trailing whitespace is ignored in `paket.references`

#### 0.12.0 - 07.11.2014
* New global paket.config file - http://fsprojects.github.io/Paket/paket-config-file.html
* Trace warning when we replace NuGet.exe with NuGet.CommandLine - https://github.com/fsprojects/Paket/issues/320
* Allow to parse relative NuGet folders - https://github.com/fsprojects/Paket/issues/317
* When paket skips a framework install because of custom nodes it shows a warning - https://github.com/fsprojects/Paket/issues/316
* Remove the namespaces from the nuspec parser - https://github.com/fsprojects/Paket/pull/315
* New function which extracts the TargetFramework of a given projectfile.
* New function which calculates dependencies for a given projectfile.
* Project output type can be detected from a project file
* Allow to retrieve inter project dependencies from a project file
* BUGFIX: Exclude unlisted NuGet packages in Resolver - https://github.com/fsprojects/Paket/issues/327
* BUGFIX: Detect Lib vs. lib folder on Linux - https://github.com/fsprojects/Paket/issues/332
* BUGFIX: Paket stopwatch was incorrect - https://github.com/fsprojects/Paket/issues/326
* BUGFIX: Paket failed on generating lockfile for LessThan version requirement - https://github.com/fsprojects/Paket/pull/314
* BUGFIX: Don't match suffixes in local NuGet packages - https://github.com/fsprojects/Paket/issues/317
* BUGFIX: Don't fail with NullReferenceException when analyzing nuget.config - https://github.com/fsprojects/Paket/issues/319

#### 0.11.0 - 29.10.2014
* Build a merged install model with all packages - https://github.com/fsprojects/Paket/issues/297
* `paket update` command allows to set a version - http://fsprojects.github.io/Paket/paket-update.html#Updating-a-single-package
* `paket.targets` is compatible with specific references files - https://github.com/fsprojects/Paket/issues/301
* BUGFIX: Paket no longer leaves transitive dependencies in lockfile after remove command - https://github.com/fsprojects/Paket/pull/306
* BUGFIX: Don't use "global override" for selective update process - https://github.com/fsprojects/Paket/issues/310
* BUGFIX: Allow spaces in quoted parameter parsing - https://github.com/fsprojects/Paket/pull/311

#### 0.10.0 - 24.10.2014
* Initial version of `paket remove` command - http://fsprojects.github.io/Paket/paket-remove.html
* Paket add doesn't fail on second attempt - https://github.com/fsprojects/Paket/issues/295
* Report full paths when access is denied - https://github.com/fsprojects/Paket/issues/242
* Visual Studio restore only restores for the current project
* BUGFIX: Selective update keeps all other versions
* BUGFIX: Install process accepts filenames with `lib`
* BUGFIX: Fix !~> resolver
* BUGFIX: Use normal 4.0 framework libs when we only specify net40
* BUGFIX: Fix timing issue with paket install --hard - https://github.com/fsprojects/Paket/issues/293
* BUGFIX: Fix namespace handling in nuspec files
* BUGFIX: Add default nuget source to dependencies file if original project has no source

#### 0.9.0 - 22.10.2014
* Allow to restore packages from paket.references files - http://fsprojects.github.io/Paket/paket-restore.html
* Detect local nuspec with old XML namespace - https://github.com/fsprojects/Paket/issues/283
* `paket add` command tries to keep all other packages stable.
* Added another profile mapping for Profile136 - https://github.com/fsprojects/Paket/pull/262
* More portable profiles - https://github.com/fsprojects/Paket/issues/281
* Added net11 to framework handling - https://github.com/fsprojects/Paket/pull/269
* Create references for Win8 - https://github.com/fsprojects/Paket/issues/280
* Detect VS automatic nuget restore and create paket restore - http://fsprojects.github.io/Paket/paket-convert-from-nuget.html#Automated-process
* `paket convert-from-nuget` doesn't duplicate paket solution items - https://github.com/fsprojects/Paket/pull/286
* BUGFIX: Paket removes old framework references if during install - https://github.com/fsprojects/Paket/issues/274
* BUGFIX: Don't let the bootstrapper fail if we already have a paket.exe
* BUGFIX: Use the Id property when NuGet package name and id are different - https://github.com/fsprojects/Paket/issues/265

#### 0.8.0 - 15.10.2014
* Smarter install in project files
* Paket handles .NET 4.5.2 and .NET 4.5.3 projects - https://github.com/fsprojects/Paket/issues/260
* New command: `paket update nuget <package id>` - http://fsprojects.github.io/Paket/paket-update.html#Updating-a-single-package
* BUGFIX: Do not expand auth when serializing dependencies file - https://github.com/fsprojects/Paket/pull/259
* BUGFIX: Create catch all case for unknown portable frameworks

#### 0.7.0 - 14.10.2014
* Initial support for referencing full github projects - http://fsprojects.github.io/Paket/http-dependencies.html#Referencing-a-GitHub-repository
* Allow to use all branches in GitHub sources - https://github.com/fsprojects/Paket/pull/249
* Initial support for frameworkAssemblies from nuspec - https://github.com/fsprojects/Paket/issues/241
* Download github source files with correct encoding - https://github.com/fsprojects/Paket/pull/248
* Add FSharp.Core.Microsoft.Signed as dependency
* Install model uses portable versions for net40 and net45 when package doesn't contain special versions
* Install command displays existing versions if constraint does not match any version
* Restore command doesn't calc install model.
* Use https in DefaultNugetStream - https://github.com/fsprojects/Paket/pull/251
* BUGFIX: Paket only deletes files which will are downloaded by init-auto-restore process - https://github.com/fsprojects/Paket/pull/254
* BUGFIX: Paket convert-from-nuget failed when package source keys contain invalid XML element chars  - https://github.com/fsprojects/Paket/issues/253

#### 0.6.0 - 11.10.2014
* New restore command - http://fsprojects.github.io/Paket/paket-restore.html
* Report if we can't find packages for top level dependencies.
* Faster resolver
* Try /FindPackagesById before /Packages for nuget package version no. retrieval
* New Paket.Core package on NuGet - https://www.nuget.org/packages/Paket.Core/
* BUGFIX: Prefer full platform builds over portable builds

#### 0.5.0 - 09.10.2014
* Bootstrapper will only download stable releases by default - http://fsprojects.github.io/Paket/bootstrapper.html
* New installer model allows better compatibility with NuGet and should be much faster
* Supporting dot for references file - http://fsprojects.github.io/Paket/http-dependencies.html
* Supporting pagination for long NuGet feeds - https://github.com/fsprojects/Paket/issues/223
* Create a "use exactly this version" operator in order to override package conflicts - http://fsprojects.github.io/Paket/nuget-dependencies.html#Use-exactly-this-version-constraint
* New `content none` mode in paket.dependencies - http://fsprojects.github.io/Paket/dependencies-file.html#No-content-option
* Allow source files in content folder of NuGet packages
* No -D needed for Linux installer - https://github.com/fsprojects/Paket/pull/210
* Content files like `_._`, `*.transform` and `*.pp` are ignored - https://github.com/fsprojects/Paket/issues/207
* The `convert-from-nuget` command adds .paket folder to the sln - https://github.com/fsprojects/Paket/issues/206
* Removed duplicate transitive dependencies from lock file - https://github.com/fsprojects/Paket/issues/200
* If the package download failed Paket retries with force flag
* The `convert-from-nuget` commands sorts the dependencies file
* Use credentials from nuget.config on paket convert-from-nuget - https://github.com/fsprojects/Paket/issues/198
* Deploy fixed targets file - https://github.com/fsprojects/Paket/issues/172
* New [--pre] and [--strict] modes for paket outdated - http://fsprojects.github.io/Paket/paket-outdated.html
* New --no-auto-restore option for `convert-from-nuget` command - http://fsprojects.github.io/Paket/paket-convert-from-nuget.html#Automated-process
* Adding support for new portable profiles
* paket.exe is now signed
* Allow to reference .exe files from NuGet packages
* Use default proxy in paket.exe and bootstrapper.exe - https://github.com/fsprojects/Paket/issues/226
* Keep order of sources in paket.dependencies - https://github.com/fsprojects/Paket/issues/233
* BREAKING CHANGE: Removed --dependencies-file option - from now on it's always paket.dependencies
* BUGFIX: Bootstrapper will not throw NullReferenceException on broken paket.exe downloads
* BUGFIX: Authentication information will not be put in cache
* BUGFIX: Fixes cache issue when using multiple NuGet sources
* BUGFIX: Fixes potential casing issue on Windows
* BUGFIX: paket-files need to go to the top of a project file
* BUGFIX: Do not look for MinimalVisualStudioVersion when adding paket folder to solution - https://github.com/fsprojects/Paket/pull/221
* COSMETICS: Throw better error message if we don't get any versions from NuGet source

#### 0.4.0 - 28.09.2014
* Resolve dependencies for github modules - http://fsprojects.github.io/Paket/http-dependencies.html#Remote-dependencies
* New [--interactive] mode for paket simplify - http://fsprojects.github.io/Paket/paket-simplify.html
* Don't use version in path for github files.
* Better error message when a package resolution conflict arises.

#### 0.3.0 - 25.09.2014
* New command: paket add [--interactive] - http://fsprojects.github.io/Paket/paket-add.html
* New command: paket simplify - http://fsprojects.github.io/Paket/paket-simplify.html
* Better Visual Studio integration by using paket.targets file - http://fsprojects.github.io/Paket/paket-init-auto-restore.html
* Support for NuGet prereleases - http://fsprojects.github.io/Paket/nuget-dependencies.html#PreReleases
* Support for private NuGet feeds - http://fsprojects.github.io/Paket/nuget-dependencies.html#NuGet-feeds
* New NuGet package version constraints - http://fsprojects.github.io/Paket/nuget-dependencies.html#Further-version-constraints
* Respect case sensitivity for package paths for Linux - https://github.com/fsprojects/Paket/pull/137
* Improved convert-from-nuget command - http://fsprojects.github.io/Paket/paket-convert-from-nuget.html
* New paket.bootstrapper.exe (7KB) allows to download paket.exe from github.com - http://fsprojects.github.io/Paket/paket-init-auto-restore.html
* New package resolver algorithm
* Better verbose mode - use -v flag
* Version info is shown at paket.exe start
* paket.lock file is sorted alphabetical (case-insensitive)
* Linked source files now all go underneath a "paket-files" folder.
* BUGFIX: Ensure the NuGet cache folder exists
* BUGFIX: Async download fixed on mono

#### 0.2.0 - 17.09.2014
* Allow to directly link GitHub files - http://fsprojects.github.io/Paket/http-dependencies.html
* Automatic NuGet conversion - http://fsprojects.github.io/Paket/paket-convert-from-nuget.html
* Cleaner syntax in paket.dependencies - https://github.com/fsprojects/Paket/pull/95
* Strict mode - https://github.com/fsprojects/Paket/pull/104
* Detecting portable profiles
* Support content files from nuget - https://github.com/fsprojects/Paket/pull/84
* Package names in Dependencies file are no longer case-sensitive - https://github.com/fsprojects/Paket/pull/108

#### 0.1.4 - 16.09.2014
* Only vbproj, csproj and fsproj files are handled

#### 0.1.3 - 15.09.2014
* Detect FSharpx.Core in packages

#### 0.1.2 - 15.09.2014
* --hard parameter allows better transition from NuGet.exe

#### 0.1.0 - 12.09.2014
* We are live - yay!<|MERGE_RESOLUTION|>--- conflicted
+++ resolved
@@ -1,10 +1,8 @@
-<<<<<<< HEAD
-#### 3.0.0-alpha002 - 05.01.2016
+#### 3.0.0-alpha003 - 05.01.2016
 * Allow to reference git repositories
-=======
+
 #### 2.40.5 - 05.01.2016
 * USABILITY: Show warning when paket.references is used in nupkg content - https://github.com/fsprojects/Paket/issues/1344
->>>>>>> 2e6dd010
 
 #### 2.40.4 - 03.01.2016
 * USABILITY: Report group name in download trace - https://github.com/fsprojects/Paket/issues/1337
