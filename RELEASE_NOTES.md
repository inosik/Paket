--- conflicted
+++ resolved
@@ -1,12 +1,10 @@
-<<<<<<< HEAD
 #### 4.0.0-alpha019 - 30.10.2016
 * Make Paket compatible with dotnet sdk preview3
 * New Command: paket why - https://github.com/fsprojects/Paket/pull/1960
 * USABILITY: Added option to have paket restore fail on check failure - https://github.com/fsprojects/Paket/pull/1963
-=======
+
 #### 3.25.3 - 30.10.2016
 * BUGFIX: Do not remove main group - https://github.com/fsprojects/Paket/issues/1950
->>>>>>> 3ecf0e44
 
 #### 3.25.2 - 29.10.2016
 * BUGFIX: Fix out-of-date-check
