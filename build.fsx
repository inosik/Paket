System.IO.Directory.SetCurrentDirectory __SOURCE_DIRECTORY__
// --------------------------------------------------------------------------------------
// FAKE build script
// --------------------------------------------------------------------------------------

#r @"packages/build/FAKE/tools/FakeLib.dll"
#r "System.IO.Compression.FileSystem"

open Fake
open Fake.Git
open Fake.AssemblyInfoFile
open Fake.ReleaseNotesHelper
open Fake.UserInputHelper
open System
open System.IO
open Fake.Testing.NUnit3
open System.Security.Cryptography

// --------------------------------------------------------------------------------------
// START TODO: Provide project-specific details below
// --------------------------------------------------------------------------------------

// Information about the project are used
//  - for version and project name in generated AssemblyInfo file
//  - by the generated NuGet package
//  - to run tests and to publish documentation on GitHub gh-pages
//  - for documentation, you also need to edit info in "docs/tools/generate.fsx"

// The name of the project
// (used by attributes in AssemblyInfo, name of a NuGet package and directory in 'src')
let project = "Paket"

// Short summary of the project
// (used as description in AssemblyInfo and as a short summary for NuGet package)
let summary = "A dependency manager for .NET with support for NuGet packages and git repositories."

// Longer description of the project
// (used as a description for NuGet package; line breaks are automatically cleaned up)
let description = "A dependency manager for .NET with support for NuGet packages and git repositories."

// List of author names (for NuGet package)
let authors = [ "Paket team" ]

// Tags for your project (for NuGet package)
let tags = "nuget, bundler, F#"

// File system information
let solutionFile  = "Paket.sln"

// Pattern specifying assemblies to be tested using NUnit
let testAssemblies = "tests/**/bin/Release/*Tests*.dll"
let integrationTestAssemblies = "integrationtests/**/bin/Release/*Tests*.dll"

// Git configuration (used for publishing documentation in gh-pages branch)
// The profile where the project is posted
let gitOwner = "fsprojects"
let gitHome = "https://github.com/" + gitOwner

// The name of the project on GitHub
let gitName = "Paket"

// The url for the raw files hosted
let gitRaw = environVarOrDefault "gitRaw" "https://raw.github.com/fsprojects"

let dotnetcliVersion = "1.0.4"

let dotnetSDKPath = System.Environment.GetFolderPath(Environment.SpecialFolder.LocalApplicationData) </> "dotnetcore" |> FullName


let mutable dotnetExePath = "dotnet"    

let netcoreFiles = !! "src/**.preview?/*.fsproj" |> Seq.toList

// --------------------------------------------------------------------------------------
// END TODO: The rest of the file includes standard build steps
// --------------------------------------------------------------------------------------

let buildDir = "bin"
let tempDir = "temp"
let buildMergedDir = buildDir @@ "merged"

Environment.CurrentDirectory <- __SOURCE_DIRECTORY__
// Read additional information from the release notes document
let releaseNotesData = 
    File.ReadAllLines "RELEASE_NOTES.md"
    |> parseAllReleaseNotes

let release = List.head releaseNotesData

let stable = 
    match releaseNotesData |> List.tryFind (fun r -> r.NugetVersion.Contains("-") |> not) with
    | Some stable -> stable
    | _ -> release

let genFSAssemblyInfo (projectPath) =
    let projectName = System.IO.Path.GetFileNameWithoutExtension(projectPath)
    let folderName = System.IO.Path.GetFileName(System.IO.Path.GetDirectoryName(projectPath))
    let basePath = "src" @@ folderName
    let fileName = basePath @@ "AssemblyInfo.fs"
    CreateFSharpAssemblyInfo fileName
      [ Attribute.Title (projectName)
        Attribute.Product project
        Attribute.Company (authors |> String.concat ", ")
        Attribute.Description summary
        Attribute.Version release.AssemblyVersion
        Attribute.FileVersion release.AssemblyVersion
        Attribute.InformationalVersion release.NugetVersion ]

let genCSAssemblyInfo (projectPath) =
    let projectName = System.IO.Path.GetFileNameWithoutExtension(projectPath)
    let folderName = System.IO.Path.GetDirectoryName(projectPath)
    let basePath = folderName @@ "Properties"
    let fileName = basePath @@ "AssemblyInfo.cs"
    CreateCSharpAssemblyInfo fileName
      [ Attribute.Title (projectName)
        Attribute.Product project
        Attribute.Description summary
        Attribute.Version release.AssemblyVersion
        Attribute.FileVersion release.AssemblyVersion
        Attribute.InformationalVersion release.NugetVersion ]

// Generate assembly info files with the right version & up-to-date information
Target "AssemblyInfo" (fun _ ->
    let fsProjs =  !! "src/**/*.fsproj" |> Seq.filter (fun s -> not <| s.Contains("preview"))
    let csProjs = !! "src/**/*.csproj" |> Seq.filter (fun s -> not <| s.Contains("preview"))
    fsProjs |> Seq.iter genFSAssemblyInfo
    csProjs |> Seq.iter genCSAssemblyInfo
)

Target "InstallDotNetCore" (fun _ ->
    dotnetExePath <- DotNetCli.InstallDotNetSDK dotnetcliVersion
)

// --------------------------------------------------------------------------------------
// Clean build results

Target "Clean" (fun _ ->
    !! "src/**/obj"
    ++ "src/**/bin"
    ++ "tests/**/obj"
    ++ "tests/**/bin"
    ++ buildDir 
    ++ tempDir
    |> CleanDirs 
)

Target "CleanDocs" (fun _ ->
    CleanDirs ["docs/output"]
)

// --------------------------------------------------------------------------------------
// Build library & test project

Target "Build" (fun _ ->
    if isMono then
        !! solutionFile
        |> MSBuildReleaseExt "" [
                "VisualStudioVersion", "14.0"
                "ToolsVersion"       , "14.0"
        ] "Rebuild"
        |> ignore
    else
        !! solutionFile
        |> MSBuildReleaseExt "" [
                "SourceLinkCreate"   , "true"
        ] "Rebuild"
        |> ignore
)

let assertExitCodeZero x = 
    if x = 0 then () else 
    failwithf "Command failed with exit code %i" x

let runCmdIn workDir exe = 
    Printf.ksprintf (fun args -> 
        tracefn "%s %s" exe args
        Shell.Exec(exe, args, workDir) |> assertExitCodeZero)

/// Execute a dotnet cli command
let dotnet workDir = runCmdIn workDir "dotnet"

Target "DotnetRestoreTools" (fun _ ->
    DotNetCli.Restore (fun c ->
        { c with
            Project = currentDirectory </> "tools" </> "tools.fsproj"
            ToolPath = dotnetExePath 
        })
)

Target "DotnetRestore" (fun _ ->
    netcoreFiles
    |> Seq.iter (fun proj ->
        DotNetCli.Restore (fun c ->
            { c with
                Project = proj
                ToolPath = dotnetExePath
            })
    )
)

Target "DotnetBuild" (fun _ ->
    netcoreFiles
    |> Seq.iter (fun proj ->
        DotNetCli.Build (fun c ->
            { c with
                Project = proj
                ToolPath = dotnetExePath
                AdditionalArgs = [ "/p:SourceLinkCreate=true" ]
            })
    )
)

Target "DotnetPackage" (fun _ ->
    netcoreFiles
    |> Seq.iter (fun proj ->
        DotNetCli.Pack (fun c ->
            { c with
                Project = proj
                ToolPath = dotnetExePath
                AdditionalArgs = [(sprintf "-o %s" currentDirectory </> tempDir </> "dotnetcore"); (sprintf "/p:Version=%s" release.NugetVersion)]
            })
    )
)


// --------------------------------------------------------------------------------------
// Run the unit tests using test runner

Target "RunTests" (fun _ ->
    !! testAssemblies
    |> NUnit3 (fun p ->
        { p with
            ShadowCopy = false
            WorkingDir = "tests/Paket.Tests"
            TimeOut = TimeSpan.FromMinutes 20. })
)

Target "QuickTest" (fun _ ->

    [   "src/Paket.Core/Paket.Core.fsproj"
        "tests/Paket.Tests/Paket.Tests.fsproj"
    ]   |> MSBuildRelease "" "Rebuild"
        |> ignore

    !! testAssemblies
    |> NUnit3 (fun p ->
        { p with
            ShadowCopy = false
            WorkingDir = "tests/Paket.Tests"
            TimeOut = TimeSpan.FromMinutes 20. })
)
"Clean" ==> "QuickTest"

Target "QuickIntegrationTests" (fun _ ->
    [   "src/Paket.Core/Paket.Core.fsproj"
        "src/Paket/Paket.fsproj"
        "integrationtests/Paket.IntegrationTests/Paket.IntegrationTests.fsproj"
    ]   |> MSBuildDebug "" "Rebuild"
        |> ignore
    
    
    !! integrationTestAssemblies    
    |> NUnit3 (fun p ->
        { p with
            ShadowCopy = false
            Where = "cat==scriptgen"
            WorkingDir = "tests/Paket.Tests"
            TimeOut = TimeSpan.FromMinutes 40. })
)
"Clean" ==> "QuickIntegrationTests" 


// --------------------------------------------------------------------------------------
// Build a NuGet package

let mergeLibs = ["paket.exe"; "Paket.Core.dll"; "FSharp.Core.dll"; "Newtonsoft.Json.dll"; "Argu.dll"; "Chessie.dll"; "Mono.Cecil.dll"]

let mergePaketTool () =
    CreateDir buildMergedDir

    let paketFile = buildMergedDir @@ "paket.exe"

    let toPack =
        mergeLibs
        |> List.map (fun l -> buildDir @@ l)
        |> separated " "

    let result =
        ExecProcess (fun info ->
            info.FileName <- currentDirectory </> "packages" </> "build" </> "ILRepack" </> "tools" </> "ILRepack.exe"
            info.Arguments <- sprintf "/verbose /lib:%s /ver:%s /out:%s %s" buildDir release.AssemblyVersion paketFile toPack
            ) (TimeSpan.FromMinutes 5.)

    if result <> 0 then failwithf "Error during ILRepack execution."

    use stream = File.OpenRead(paketFile)
    use sha = new SHA256Managed()
    let checksum = sha.ComputeHash(stream)
    let hash = BitConverter.ToString(checksum).Replace("-", String.Empty)
    File.WriteAllText(buildMergedDir @@ "paket-sha256.txt", sprintf "%s paket.exe" hash)

Target "MergePaketTool" (fun _ ->
    mergePaketTool ()
)

Target "RunIntegrationTests" (fun _ ->
    mergePaketTool ()
    !! integrationTestAssemblies    
    |> NUnit3 (fun p ->
        { p with
            ShadowCopy = false
            WorkingDir = "tests/Paket.Tests"
            TimeOut = TimeSpan.FromMinutes 40. })
)
"Clean" ==> "Build" ==> "RunIntegrationTests" 

Target "SignAssemblies" (fun _ ->
    let pfx = "code-sign.pfx"
    if not <| fileExists pfx then
        traceImportant (sprintf "%s not found, skipped signing assemblies" pfx)
    else

    let filesToSign = 
        !! "bin/**/*.exe"
        ++ "bin/**/Paket.Core.dll"

    filesToSign
        |> Seq.iter (fun executable ->
            let signtool = currentDirectory @@ "tools" @@ "SignTool" @@ "signtool.exe"
            let args = sprintf "sign /f %s /t http://timestamp.comodoca.com/authenticode %s" pfx executable
            let result =
                ExecProcess (fun info ->
                    info.FileName <- signtool
                    info.Arguments <- args) System.TimeSpan.MaxValue
            if result <> 0 then failwithf "Error during signing %s with %s" executable pfx)
)

Target "NuGet" (fun _ ->    
    !! "integrationtests/**/paket.template" |> Seq.iter DeleteFile
    
    let files = !! "src/**/*.preview*" |> Seq.toList
    for file in files do
        File.Move(file,file + ".temp")

    Paket.Pack (fun p -> 
        { p with 
            ToolPath = "bin/merged/paket.exe" 
            Version = release.NugetVersion
            ReleaseNotes = toLines release.Notes })

    for file in files do
        File.Move(file + ".temp",file)
)

Target "MergeDotnetCoreIntoNuget" (fun _ ->

    let nupkg = tempDir </> sprintf "Paket.Core.%s.nupkg" (release.NugetVersion) |> Path.GetFullPath
    let netcoreNupkg = tempDir </> "dotnetcore" </> sprintf "Paket.Core.%s.nupkg" (release.NugetVersion) |> Path.GetFullPath

    let runTool = runCmdIn "tools" dotnetExePath

    runTool """mergenupkg --source "%s" --other "%s" --framework netstandard1.6 """ nupkg netcoreNupkg
)

Target "PublishNuGet" (fun _ ->
    if hasBuildParam "PublishBootstrapper" |> not then
        !! (tempDir </> "*bootstrapper*")
        |> Seq.iter File.Delete

    !! (tempDir </> "dotnetcore" </> "*.nupkg")
    |> Seq.iter File.Delete

    Paket.Push (fun p -> 
        { p with 
            ToolPath = "bin/merged/paket.exe"
            WorkingDir = tempDir }) 
)


// --------------------------------------------------------------------------------------
// Generate the documentation

Target "GenerateReferenceDocs" (fun _ ->
    if not <| executeFSIWithArgs "docs/tools" "generate.fsx" ["--define:RELEASE"; "--define:REFERENCE"] [] then
      failwith "generating reference documentation failed"
)

let generateHelp' commands fail debug =
    let args =
        [ if not debug then yield "--define:RELEASE"
          if commands then yield "--define:COMMANDS"
          yield "--define:HELP"]

    if executeFSIWithArgs "docs/tools" "generate.fsx" args [] then
        traceImportant "Help generated"
    else
        if fail then
            failwith "generating help documentation failed"
        else
            traceImportant "generating help documentation failed"

    CleanDir "docs/output/commands"

let generateHelp commands fail =
    generateHelp' commands fail false

Target "GenerateHelp" (fun _ ->
    DeleteFile "docs/content/release-notes.md"
    CopyFile "docs/content/" "RELEASE_NOTES.md"
    Rename "docs/content/release-notes.md" "docs/content/RELEASE_NOTES.md"

    DeleteFile "docs/content/license.md"
    CopyFile "docs/content/" "LICENSE.txt"
    Rename "docs/content/license.md" "docs/content/LICENSE.txt"

    CopyFile buildDir "packages/FSharp.Core/lib/net40/FSharp.Core.sigdata"
    CopyFile buildDir "packages/FSharp.Core/lib/net40/FSharp.Core.optdata"

    generateHelp true true
)

Target "GenerateHelpDebug" (fun _ ->
    DeleteFile "docs/content/release-notes.md"
    CopyFile "docs/content/" "RELEASE_NOTES.md"
    Rename "docs/content/release-notes.md" "docs/content/RELEASE_NOTES.md"

    DeleteFile "docs/content/license.md"
    CopyFile "docs/content/" "LICENSE.txt"
    Rename "docs/content/license.md" "docs/content/LICENSE.txt"

    generateHelp' true true true
)

Target "KeepRunning" (fun _ ->    
    use watcher = !! "docs/content/**/*.*" |> WatchChanges (fun changes ->
         generateHelp false false
    )

    traceImportant "Waiting for help edits. Press any key to stop."

    System.Console.ReadKey() |> ignore

    watcher.Dispose()
)

Target "GenerateDocs" DoNothing

// --------------------------------------------------------------------------------------
// Release Scripts

Target "ReleaseDocs" (fun _ ->
    let tempDocsDir = "temp/gh-pages"
    CleanDir tempDocsDir
    Repository.cloneSingleBranch "" (gitHome + "/" + gitName + ".git") "gh-pages" tempDocsDir

    Git.CommandHelper.runSimpleGitCommand tempDocsDir "rm . -f -r" |> ignore
    CopyRecursive "docs/output" tempDocsDir true |> tracefn "%A"    
    
    File.WriteAllText("temp/gh-pages/latest",sprintf "https://github.com/fsprojects/Paket/releases/download/%s/paket.exe" release.NugetVersion)
    File.WriteAllText("temp/gh-pages/stable",sprintf "https://github.com/fsprojects/Paket/releases/download/%s/paket.exe" stable.NugetVersion)

    StageAll tempDocsDir
    Git.Commit.Commit tempDocsDir (sprintf "Update generated documentation for version %s" release.NugetVersion)
    Branches.push tempDocsDir
)

#load "paket-files/build/fsharp/FAKE/modules/Octokit/Octokit.fsx"
open Octokit

Target "ReleaseGitHub" (fun _ ->
    let user =
        match getBuildParam "github-user" with
        | s when not (String.IsNullOrWhiteSpace s) -> s
        | _ -> getUserInput "Username: "
    let pw =
        match getBuildParam "github-pw" with
        | s when not (String.IsNullOrWhiteSpace s) -> s
        | _ -> getUserPassword "Password: "
    let remote =
        Git.CommandHelper.getGitResult "" "remote -v"
        |> Seq.filter (fun (s: string) -> s.EndsWith("(push)"))
        |> Seq.tryFind (fun (s: string) -> s.Contains(gitOwner + "/" + gitName))
        |> function None -> gitHome + "/" + gitName | Some (s: string) -> s.Split().[0]

    StageAll ""
    Git.Commit.Commit "" (sprintf "Bump version to %s" release.NugetVersion)
    Branches.pushBranch "" remote (Information.getBranchName "")

    Branches.tag "" release.NugetVersion
    Branches.pushTag "" remote release.NugetVersion
    
    // release on github
    createClient user pw
    |> createDraft gitOwner gitName release.NugetVersion (release.SemVer.PreRelease <> None) release.Notes 
    |> uploadFile "./bin/merged/paket.exe"
    |> uploadFile "./bin/merged/paket-sha256.txt"
    |> uploadFile "./bin/paket.bootstrapper.exe"
    |> uploadFile ".paket/paket.targets"
    |> uploadFile ".paket/Paket.Restore.targets"
    |> releaseDraft
    |> Async.RunSynchronously
)

Target "Release" DoNothing
Target "BuildPackage" DoNothing
Target "BuildCore" DoNothing
// --------------------------------------------------------------------------------------
// Run all targets by default. Invoke 'build <Target>' to override

Target "All" DoNothing

"Clean"
  =?> ("InstallDotNetCore", not <| hasBuildParam "DISABLE_NETCORE")
  =?> ("DotnetRestore", not <| hasBuildParam "DISABLE_NETCORE")
  =?> ("DotnetBuild", not <| hasBuildParam "DISABLE_NETCORE")
<<<<<<< HEAD
  =?> ("DotnetPackage", not <| hasBuildParam "DISABLE_NETCORE")

  ==> "BuildCore"

"Clean"
  ==> "AssemblyInfo"
  =?> ("MSBuildRestore", not isMono)
=======
>>>>>>> d659fcdb
  ==> "Build"
  <=> "BuildCore"
  ==> "RunTests"
  =?> ("GenerateReferenceDocs",isLocalBuild && not isMono)
  =?> ("GenerateDocs",isLocalBuild && not isMono)
  ==> "All"
  =?> ("ReleaseDocs",isLocalBuild && not isMono)

"All"
  =?> ("RunIntegrationTests", not <| hasBuildParam "SkipIntegrationTests")
  ==> "MergePaketTool"
  ==> "SignAssemblies"
  =?> ("NuGet", not <| hasBuildParam "SkipNuGet")
  =?> ("MergeDotnetCoreIntoNuget", not <| hasBuildParam "DISABLE_NETCORE" && not <| hasBuildParam "SkipNuGet")
  ==> "BuildPackage"

"CleanDocs"
  ==> "GenerateHelp"
  ==> "GenerateReferenceDocs"
  ==> "GenerateDocs"

"CleanDocs"
  ==> "GenerateHelpDebug"

"GenerateHelp"
  ==> "KeepRunning"

"BuildPackage"
  ==> "PublishNuGet"

"PublishNuGet"
  ==> "ReleaseGitHub"
  ==> "Release"

"ReleaseGitHub"
  ?=> "ReleaseDocs"

"ReleaseDocs"
  ==> "Release"

"DotnetRestoreTools"
  ==> "MergeDotnetCoreIntoNuget"

RunTargetOrDefault "All"<|MERGE_RESOLUTION|>--- conflicted
+++ resolved
@@ -513,16 +513,12 @@
   =?> ("InstallDotNetCore", not <| hasBuildParam "DISABLE_NETCORE")
   =?> ("DotnetRestore", not <| hasBuildParam "DISABLE_NETCORE")
   =?> ("DotnetBuild", not <| hasBuildParam "DISABLE_NETCORE")
-<<<<<<< HEAD
   =?> ("DotnetPackage", not <| hasBuildParam "DISABLE_NETCORE")
 
   ==> "BuildCore"
 
 "Clean"
   ==> "AssemblyInfo"
-  =?> ("MSBuildRestore", not isMono)
-=======
->>>>>>> d659fcdb
   ==> "Build"
   <=> "BuildCore"
   ==> "RunTests"
