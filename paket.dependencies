--- conflicted
+++ resolved
@@ -22,13 +22,8 @@
 
   source https://nuget.org/api/v2
 
-<<<<<<< HEAD
-  nuget NUnit.Runners.Net4
-  nuget NUnit ~> 2
-  nuget Moq
-=======
   nuget NUnit.Runners
   nuget NUnit ~> 3
->>>>>>> 0a917114
+  nuget Moq
   nuget FSCheck
   github forki/FsUnit FsUnit.fs