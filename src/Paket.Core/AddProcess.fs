﻿/// Contains methods for addition of new packages
module Paket.AddProcess

open Paket
open System
open System.IO
open Paket.Domain
open Paket.Logging

let private notInstalled (project : ProjectFile) groupName package = project.HasPackageInstalled(groupName,package) |> not

let private addToProject (project : ProjectFile) groupName package =
    ProjectFile.FindOrCreateReferencesFile(FileInfo(project.FileName))
        .AddNuGetReference(groupName,package)
        .Save()

let private add installToProjects addToProjectsF dependenciesFileName groupName package version options installAfter =
    let existingDependenciesFile = DependenciesFile.ReadFromFile(dependenciesFileName)
    if (not installToProjects) && existingDependenciesFile.HasPackage(groupName,package) && String.IsNullOrWhiteSpace version then
        traceWarnfn "%s contains package %O in group %O already." dependenciesFileName package groupName
    else
        let dependenciesFile =
            existingDependenciesFile
                .Add(groupName,package,version)

<<<<<<< HEAD
        let lockFile,updatedGroups = UpdateProcess.SelectiveUpdate(dependenciesFile, PackageResolver.UpdateMode.Install, options.SemVerUpdateMode, options.Force)
=======
        let lockFile,hasChanged = UpdateProcess.SelectiveUpdate(dependenciesFile, PackageResolver.UpdateMode.Install, options.SemVerUpdateMode, options.Force)
>>>>>>> e2c59024
        let projects = seq { for p in ProjectFile.FindAllProjects(Path.GetDirectoryName lockFile.FileName) -> p } // lazy sequence in case no project install required

        dependenciesFile.Save()

        addToProjectsF projects groupName package

        if installAfter then
<<<<<<< HEAD
            InstallProcess.Install(options, dependenciesFile, lockFile, updatedGroups)
=======
            InstallProcess.Install(options, hasChanged, dependenciesFile, lockFile)
>>>>>>> e2c59024

// Add a package with the option to add it to a specified project.
let AddToProject(dependenciesFileName, groupName, package, version, options : InstallerOptions, projectName, installAfter) =
    let groupName = 
        match groupName with
        | None -> Constants.MainDependencyGroup
        | Some name -> GroupName name

    let addToSpecifiedProject (projects : ProjectFile seq) groupName packageName =
        match ProjectFile.TryFindProject(projects,projectName) with
        | Some p ->
            if packageName |> notInstalled p groupName then
                addToProject p groupName packageName
            else traceWarnfn "Package %O already installed in project %s in group %O" packageName p.Name groupName
        | None ->
            traceErrorfn "Could not install package in specified project %s. Project not found" projectName

    add true addToSpecifiedProject dependenciesFileName groupName package version options installAfter

// Add a package with the option to interactively add it to multiple projects.
let Add(dependenciesFileName, groupName, package, version, options : InstallerOptions, interactive, installAfter) =
    let groupName = 
        match groupName with
        | None -> Constants.MainDependencyGroup
        | Some name -> GroupName name

    let addToProjects (projects : ProjectFile seq) groupName package =
        if interactive then
            for project in projects do
                if package |> notInstalled project groupName && Utils.askYesNo(sprintf "  Install to %s into group %O?" project.Name groupName) then
                    addToProject project groupName package

    add interactive addToProjects dependenciesFileName groupName package version options installAfter<|MERGE_RESOLUTION|>--- conflicted
+++ resolved
@@ -23,11 +23,7 @@
             existingDependenciesFile
                 .Add(groupName,package,version)
 
-<<<<<<< HEAD
-        let lockFile,updatedGroups = UpdateProcess.SelectiveUpdate(dependenciesFile, PackageResolver.UpdateMode.Install, options.SemVerUpdateMode, options.Force)
-=======
-        let lockFile,hasChanged = UpdateProcess.SelectiveUpdate(dependenciesFile, PackageResolver.UpdateMode.Install, options.SemVerUpdateMode, options.Force)
->>>>>>> e2c59024
+        let lockFile,hasChanged,updatedGroups = UpdateProcess.SelectiveUpdate(dependenciesFile, PackageResolver.UpdateMode.Install, options.SemVerUpdateMode, options.Force)
         let projects = seq { for p in ProjectFile.FindAllProjects(Path.GetDirectoryName lockFile.FileName) -> p } // lazy sequence in case no project install required
 
         dependenciesFile.Save()
@@ -35,11 +31,7 @@
         addToProjectsF projects groupName package
 
         if installAfter then
-<<<<<<< HEAD
-            InstallProcess.Install(options, dependenciesFile, lockFile, updatedGroups)
-=======
-            InstallProcess.Install(options, hasChanged, dependenciesFile, lockFile)
->>>>>>> e2c59024
+            InstallProcess.Install(options, hasChanged, dependenciesFile, lockFile, updatedGroups)
 
 // Add a package with the option to add it to a specified project.
 let AddToProject(dependenciesFileName, groupName, package, version, options : InstallerOptions, projectName, installAfter) =
