﻿<?xml version="1.0" encoding="utf-8"?>
<Project ToolsVersion="14.0" DefaultTargets="Build" xmlns="http://schemas.microsoft.com/developer/msbuild/2003">
  <Import Project="$(MSBuildExtensionsPath)\$(MSBuildToolsVersion)\Microsoft.Common.props" Condition="Exists('$(MSBuildExtensionsPath)\$(MSBuildToolsVersion)\Microsoft.Common.props')" />
  <PropertyGroup>
    <Configuration Condition=" '$(Configuration)' == '' ">Debug</Configuration>
    <Platform Condition=" '$(Platform)' == '' ">AnyCPU</Platform>
    <ProjectGuid>{7BAB0AE2-089F-4761-B138-A717AA2F86C5}</ProjectGuid>
    <OutputType>Library</OutputType>
    <RootNamespace>Paket</RootNamespace>
    <AssemblyName>Paket.Core</AssemblyName>
    <TargetFrameworkVersion>v4.5</TargetFrameworkVersion>
<<<<<<< HEAD
=======
    <TargetFSharpCoreVersion>4.4.1.0</TargetFSharpCoreVersion>
>>>>>>> eec676b8
    <Name>Paket</Name>
    <TargetFrameworkProfile />
    <SolutionDir Condition="$(SolutionDir) == '' Or $(SolutionDir) == '*Undefined*'">..\..\</SolutionDir>
    <RestorePackages>true</RestorePackages>
  </PropertyGroup>
  <PropertyGroup Condition=" '$(Configuration)|$(Platform)' == 'Debug|AnyCPU' ">
    <DebugSymbols>true</DebugSymbols>
    <Optimize>false</Optimize>
    <Tailcalls>false</Tailcalls>
    <OutputPath>..\..\bin</OutputPath>
    <DefineConstants>DEBUG;TRACE</DefineConstants>
    <WarningLevel>3</WarningLevel>
    <StartArguments>update</StartArguments>
    <StartAction>Project</StartAction>
    <StartProgram>paket.exe</StartProgram>
    <StartWorkingDirectory>
    </StartWorkingDirectory>
    <StartWorkingDirectory>D:\code\PaketKopie</StartWorkingDirectory>
  </PropertyGroup>
  <PropertyGroup Condition=" '$(Configuration)|$(Platform)' == 'Release|AnyCPU' ">
    <Optimize>true</Optimize>
    <Tailcalls>true</Tailcalls>
    <OutputPath>..\..\bin</OutputPath>
    <DefineConstants>TRACE</DefineConstants>
    <WarningLevel>3</WarningLevel>
    <DocumentationFile>..\..\bin\Paket.Core.XML</DocumentationFile>
    <DebugSymbols>true</DebugSymbols>
  </PropertyGroup>
  <PropertyGroup>
    <VisualStudioVersion Condition=" '$(VisualStudioVersion)' == '' ">14.0</VisualStudioVersion>
    <MinimumVisualStudioVersion Condition="'$(MinimumVisualStudioVersion)' == ''">11</MinimumVisualStudioVersion>
  </PropertyGroup>
  <Choose>
    <When Condition="Exists('$(MSBuildExtensionsPath32)\..\Microsoft SDKs\F#\4.1\Framework\v4.0\Microsoft.FSharp.Targets')">
      <PropertyGroup>
        <FSharpTargetsPath>$(MSBuildExtensionsPath32)\..\Microsoft SDKs\F#\4.1\Framework\v4.0\Microsoft.FSharp.Targets</FSharpTargetsPath>
      </PropertyGroup>
    </When>
    <When Condition="'$(VisualStudioVersion)' != '11.0' and Exists('$(MSBuildExtensionsPath32)\Microsoft\VisualStudio\v$(VisualStudioVersion)\FSharp\Microsoft.FSharp.Targets')">
      <PropertyGroup>
        <FSharpTargetsPath>$(MSBuildExtensionsPath32)\Microsoft\VisualStudio\v$(VisualStudioVersion)\FSharp\Microsoft.FSharp.Targets</FSharpTargetsPath>
      </PropertyGroup>
    </When>
    <When Condition="Exists('$(MSBuildExtensionsPath32)\..\Microsoft SDKs\F#\4.0\Framework\v4.0\Microsoft.FSharp.Targets')">
      <PropertyGroup>
        <FSharpTargetsPath>$(MSBuildExtensionsPath32)\..\Microsoft SDKs\F#\4.0\Framework\v4.0\Microsoft.FSharp.Targets</FSharpTargetsPath>
      </PropertyGroup>
    </When>
    <When Condition="Exists('$(MSBuildExtensionsPath32)\..\Microsoft SDKs\F#\3.1\Framework\v4.0\Microsoft.FSharp.Targets')">
      <PropertyGroup>
        <FSharpTargetsPath>$(MSBuildExtensionsPath32)\..\Microsoft SDKs\F#\3.1\Framework\v4.0\Microsoft.FSharp.Targets</FSharpTargetsPath>
      </PropertyGroup>
    </When>
<<<<<<< HEAD
    <When Condition="Exists('$(MSBuildExtensionsPath32)\..\Microsoft SDKs\F#\3.0\Framework\v4.0\Microsoft.FSharp.Targets')">
=======
    <When Condition="$(TargetFSharpCoreVersion) &gt;= 4.4.1.0 AND $(TargetFSharpCoreVersion) &lt; 4.4.1.0 ">
      <PropertyGroup>
        <FSharpTargetsPath>$(MSBuildProgramFiles32)\Microsoft SDKs\F#\4.1\Framework\v4.0\Microsoft.FSharp.Targets</FSharpTargetsPath>
      </PropertyGroup>
    </When>
    <Otherwise>
>>>>>>> eec676b8
      <PropertyGroup>
        <FSharpTargetsPath>$(MSBuildExtensionsPath32)\..\Microsoft SDKs\F#\3.0\Framework\v4.0\Microsoft.FSharp.Targets</FSharpTargetsPath>
      </PropertyGroup>
    </When>
  </Choose>
  <Import Project="$(FSharpTargetsPath)" Condition="Exists('$(FSharpTargetsPath)')" />
  <!-- To modify your build process, add your task inside one of the targets below and uncomment it.
       Other similar extension points exist, see Microsoft.Common.targets.
  <Target Name="BeforeBuild">
  </Target>
  <Target Name="AfterBuild">
  </Target>
  -->
  <Import Project="$(SolutionDir)\.paket\paket.targets" />
  <ItemGroup>
    <None Include="paket.references" />
    <Compile Include="Common\AssemblyInfo.fs" />
    <Compile Include="Common\CustomAssemblyInfo.fs" />
    <Compile Include="..\..\paket-files\fsprojects\FSharp.TypeProviders.StarterPack\src\AssemblyReader.fs">
      <Paket>True</Paket>
<<<<<<< HEAD
      <Link>Common/AssemblyReader.fs</Link>
    </Compile>
    <Compile Include="..\..\paket-files\fsharp\FAKE\src\app\FakeLib\Globbing\Globbing.fs">
      <Paket>True</Paket>
      <Link>Common/Globbing.fs</Link>
    </Compile>
    <Compile Include="Common\Async.fs" />
    <Compile Include="Common\Logging.fsi" />
    <Compile Include="Common\Logging.fs" />
    <Compile Include="Common\Domain.fs" />
=======
      <Link>Common\AssemblyReader.fs</Link>
    </Compile>
    <Compile Include="..\..\paket-files\fsharp\FAKE\src\app\FakeLib\Globbing\Globbing.fs">
      <Paket>True</Paket>
      <Link>Common\Globbing.fs</Link>
    </Compile>
    <Compile Include="Common\Async.fs" />
    <Compile Include="Common\Domain.fs" />
    <Compile Include="Common\Logging.fsi" />
    <Compile Include="Common\Logging.fs" />
>>>>>>> eec676b8
    <Compile Include="Common\Constants.fs" />
    <Compile Include="Common\Utils.fs" />
    <Compile Include="Common\Xml.fs" />
    <Compile Include="Versioning\SemVer.fs" />
    <Compile Include="Versioning\VersionRange.fs" />
    <Compile Include="Versioning\FrameworkHandling.fs" />
    <Compile Include="Versioning\PlatformMatching.fs" />
    <Compile Include="Versioning\ConfigFile.fs" />
    <Compile Include="Versioning\Cache.fs" />
    <Compile Include="Versioning\PackageSources.fs" />
    <Compile Include="Versioning\Requirements.fs" />
    <Compile Include="Dependencies\GitCommandHelper.fs" />
    <Compile Include="Dependencies\GitHandling.fs" />
    <Compile Include="Dependencies\ModuleResolver.fs" />
    <Compile Include="Dependencies\RemoteDownload.fs" />
    <Compile Include="Dependencies\RemoteUpload.fs" />
    <Compile Include="Dependencies\DependenciesTypes.fs" />
    <Compile Include="Dependencies\PackageResolver.fs" />
    <Compile Include="Dependencies\Nuspec.fs" />
    <Compile Include="Dependencies\Nuget.fs" />
    <Compile Include="Dependencies\NuGetV3.fs" />
    <Compile Include="Dependencies\NuGetV2.fs" />
    <Compile Include="Dependencies\DependenciesFileParser.fs" />
    <Compile Include="PaketConfigFiles\RuntimeGraph.fs" />
    <Compile Include="PaketConfigFiles\InstallModel.fs" />
    <Compile Include="PaketConfigFiles\ReferencesFile.fs" />
    <Compile Include="PaketConfigFiles/SolutionFile.fs" />
    <Compile Include="PaketConfigFiles/LockFile.fs" />
    <Compile Include="PaketConfigFiles/TemplateFile.fs" />
    <Compile Include="PaketConfigFiles\Cultures.fs" />
    <Compile Include="PaketConfigFiles\ProjectFile.fs" />
    <Compile Include="PaketConfigFiles/DependenciesFile.fs" />
    <Compile Include="PaketConfigFiles/PackagesConfigFile.fs" />
    <Compile Include="PaketConfigFiles\LocalFile.fs" />
<<<<<<< HEAD
    <Compile Include="PaketConfigFiles\DependencyCache.fs" />
    <Compile Include="Installation\ProcessOptions.fs" />
    <Compile Include="Installation\BindingRedirects.fs" />
    <Compile Include="Installation\DependencyChangeDetection.fs" />
=======
    <Compile Include="Installation\ProcessOptions.fs" />
    <Compile Include="Installation\DataModel.fs" />
    <Compile Include="Installation\BindingRedirects.fs" />
    <Compile Include="Installation\DependencyChangeDetection.fs" />
    <Compile Include="Installation\Queries.fs" />
>>>>>>> eec676b8
    <Compile Include="Installation\ScriptGeneration.fs" />
    <Compile Include="Installation\GarbageCollection.fs" />
    <Compile Include="Installation\RestoreProcess.fs" />
    <Compile Include="Installation\InstallProcess.fs" />
    <Compile Include="Installation\UpdateProcess.fs" />
<<<<<<< HEAD
    <Compile Include="PackageAnalysis\Queries.fs" />
=======
>>>>>>> eec676b8
    <Compile Include="PackageAnalysis\Environment.fs" />
    <Compile Include="PackageAnalysis\FindOutdated.fs" />
    <Compile Include="PackageAnalysis\FindReferences.fs" />
    <Compile Include="PackageAnalysis\DependencyModel.fs" />
    <Compile Include="PackageAnalysis\Simplifier.fs" />
    <Compile Include="PackageAnalysis\Why.fs" />
    <Compile Include="PackageManagement\Releases.fs" />
    <Compile Include="PackageManagement\VSIntegration.fs" />
    <Compile Include="PackageManagement\AddProcess.fs" />
    <Compile Include="PackageManagement\NugetConvert.fs" />
    <Compile Include="PackageManagement\RemoveProcess.fs" />
    <Compile Include="Packaging\NupkgWriter.fs" />
    <Compile Include="Packaging\PackageMetaData.fs" />
    <Compile Include="Packaging\PackageProcess.fs" />
    <Compile Include="PublicAPI.fs" />
    <None Include="paket.template" />
<<<<<<< HEAD
    <Content Include="app.config" />
    <None Include="Prototypes\script-generation.fsx" />
=======
>>>>>>> eec676b8
  </ItemGroup>
  <ItemGroup>
    <Reference Include="mscorlib" />
    <Reference Include="System" />
    <Reference Include="System.Configuration" />
    <Reference Include="System.Core" />
    <Reference Include="System.Data" />
    <Reference Include="System.Data.Linq" />
    <Reference Include="System.IO.Compression" />
    <Reference Include="System.IO.Compression.FileSystem" />
    <Reference Include="System.Numerics" />
    <Reference Include="System.Security" />
    <Reference Include="System.Xml" />
    <Reference Include="System.Xml.Linq" />
  </ItemGroup>
  <Choose>
    <When Condition="$(TargetFrameworkIdentifier) == '.NETFramework' And ($(TargetFrameworkVersion) == 'v4.0' Or $(TargetFrameworkVersion) == 'v4.5' Or $(TargetFrameworkVersion) == 'v4.5.1' Or $(TargetFrameworkVersion) == 'v4.5.2' Or $(TargetFrameworkVersion) == 'v4.5.3' Or $(TargetFrameworkVersion) == 'v4.6' Or $(TargetFrameworkVersion) == 'v4.6.1' Or $(TargetFrameworkVersion) == 'v4.6.2' Or $(TargetFrameworkVersion) == 'v4.6.3' Or $(TargetFrameworkVersion) == 'v4.7')">
      <ItemGroup>
        <Reference Include="Chessie">
          <HintPath>..\..\packages\Chessie\lib\net40\Chessie.dll</HintPath>
          <Private>True</Private>
          <Paket>True</Paket>
        </Reference>
      </ItemGroup>
    </When>
    <When Condition="($(TargetFrameworkIdentifier) == '.NETStandard' And ($(TargetFrameworkVersion) == 'v1.6' Or $(TargetFrameworkVersion) == 'v2.0')) Or ($(TargetFrameworkIdentifier) == '.NETCoreApp' And ($(TargetFrameworkVersion) == 'v1.0' Or $(TargetFrameworkVersion) == 'v1.1' Or $(TargetFrameworkVersion) == 'v2.0'))">
      <ItemGroup>
        <Reference Include="Chessie">
          <HintPath>..\..\packages\Chessie\lib\netstandard1.6\Chessie.dll</HintPath>
          <Private>True</Private>
          <Paket>True</Paket>
        </Reference>
      </ItemGroup>
    </When>
  </Choose>
  <Choose>
    <When Condition="$(TargetFrameworkIdentifier) == '.NETFramework' And ($(TargetFrameworkVersion) == 'v2.0' Or $(TargetFrameworkVersion) == 'v3.0' Or $(TargetFrameworkVersion) == 'v3.5')">
      <ItemGroup>
        <Reference Include="FSharp.Core">
          <HintPath>..\..\packages\FSharp.Core\lib\net20\FSharp.Core.dll</HintPath>
          <Private>True</Private>
          <Paket>True</Paket>
        </Reference>
      </ItemGroup>
    </When>
    <When Condition="$(TargetFrameworkIdentifier) == '.NETFramework' And $(TargetFrameworkVersion) == 'v4.0'">
      <ItemGroup>
        <Reference Include="FSharp.Core">
          <HintPath>..\..\packages\FSharp.Core\lib\net40\FSharp.Core.dll</HintPath>
          <Private>True</Private>
          <Paket>True</Paket>
        </Reference>
      </ItemGroup>
    </When>
    <When Condition="$(TargetFrameworkIdentifier) == '.NETFramework' And ($(TargetFrameworkVersion) == 'v4.5' Or $(TargetFrameworkVersion) == 'v4.5.1' Or $(TargetFrameworkVersion) == 'v4.5.2' Or $(TargetFrameworkVersion) == 'v4.5.3' Or $(TargetFrameworkVersion) == 'v4.6' Or $(TargetFrameworkVersion) == 'v4.6.1' Or $(TargetFrameworkVersion) == 'v4.6.2' Or $(TargetFrameworkVersion) == 'v4.6.3' Or $(TargetFrameworkVersion) == 'v4.7')">
      <ItemGroup>
        <Reference Include="FSharp.Core">
          <HintPath>..\..\packages\FSharp.Core\lib\net45\FSharp.Core.dll</HintPath>
          <Private>True</Private>
          <Paket>True</Paket>
        </Reference>
      </ItemGroup>
    </When>
    <When Condition="($(TargetFrameworkIdentifier) == '.NETStandard' And ($(TargetFrameworkVersion) == 'v1.6' Or $(TargetFrameworkVersion) == 'v2.0')) Or ($(TargetFrameworkIdentifier) == '.NETCoreApp' And ($(TargetFrameworkVersion) == 'v1.0' Or $(TargetFrameworkVersion) == 'v1.1' Or $(TargetFrameworkVersion) == 'v2.0'))">
      <ItemGroup>
        <Reference Include="FSharp.Core">
          <HintPath>..\..\packages\FSharp.Core\lib\netstandard1.6\FSharp.Core.dll</HintPath>
          <Private>True</Private>
          <Paket>True</Paket>
        </Reference>
      </ItemGroup>
    </When>
    <When Condition="($(TargetFrameworkIdentifier) == 'MonoAndroid') Or ($(TargetFrameworkIdentifier) == 'MonoTouch') Or ($(TargetFrameworkIdentifier) == 'Xamarin.iOS')">
      <ItemGroup>
        <Reference Include="FSharp.Core">
          <HintPath>..\..\packages\FSharp.Core\lib\portable-net45+monoandroid10+monotouch10+xamarinios10\FSharp.Core.dll</HintPath>
          <Private>True</Private>
          <Paket>True</Paket>
        </Reference>
      </ItemGroup>
    </When>
    <When Condition="($(TargetFrameworkIdentifier) == '.NETCore') Or ($(TargetFrameworkIdentifier) == '.NETStandard' And ($(TargetFrameworkVersion) == 'v1.1' Or $(TargetFrameworkVersion) == 'v1.2' Or $(TargetFrameworkVersion) == 'v1.3' Or $(TargetFrameworkVersion) == 'v1.4' Or $(TargetFrameworkVersion) == 'v1.5')) Or ($(TargetFrameworkIdentifier) == 'Xamarin.Mac') Or ($(TargetFrameworkProfile) == 'Profile7') Or ($(TargetFrameworkProfile) == 'Profile44')">
      <ItemGroup>
        <Reference Include="FSharp.Core">
          <HintPath>..\..\packages\FSharp.Core\lib\portable-net45+netcore45\FSharp.Core.dll</HintPath>
          <Private>True</Private>
          <Paket>True</Paket>
        </Reference>
      </ItemGroup>
    </When>
    <When Condition="($(TargetFrameworkIdentifier) == '.NETStandard' And $(TargetFrameworkVersion) == 'v1.0') Or ($(TargetFrameworkIdentifier) == 'WindowsPhone' And ($(TargetFrameworkVersion) == 'v8.0' Or $(TargetFrameworkVersion) == 'v8.1')) Or ($(TargetFrameworkProfile) == 'Profile31') Or ($(TargetFrameworkProfile) == 'Profile49') Or ($(TargetFrameworkProfile) == 'Profile78')">
      <ItemGroup>
        <Reference Include="FSharp.Core">
          <HintPath>..\..\packages\FSharp.Core\lib\portable-net45+netcore45+wp8\FSharp.Core.dll</HintPath>
          <Private>True</Private>
          <Paket>True</Paket>
        </Reference>
      </ItemGroup>
    </When>
    <When Condition="($(TargetFrameworkIdentifier) == 'WindowsPhoneApp') Or ($(TargetFrameworkProfile) == 'Profile32') Or ($(TargetFrameworkProfile) == 'Profile84') Or ($(TargetFrameworkProfile) == 'Profile111') Or ($(TargetFrameworkProfile) == 'Profile151') Or ($(TargetFrameworkProfile) == 'Profile157') Or ($(TargetFrameworkProfile) == 'Profile259')">
      <ItemGroup>
        <Reference Include="FSharp.Core">
          <HintPath>..\..\packages\FSharp.Core\lib\portable-net45+netcore45+wpa81+wp8\FSharp.Core.dll</HintPath>
          <Private>True</Private>
          <Paket>True</Paket>
        </Reference>
      </ItemGroup>
    </When>
    <When Condition="($(TargetFrameworkIdentifier) == 'Silverlight' And $(TargetFrameworkVersion) == 'v5.0') Or ($(TargetFrameworkProfile) == 'Profile24') Or ($(TargetFrameworkProfile) == 'Profile47')">
      <ItemGroup>
        <Reference Include="FSharp.Core">
          <HintPath>..\..\packages\FSharp.Core\lib\portable-net45+sl5+netcore45\FSharp.Core.dll</HintPath>
          <Private>True</Private>
          <Paket>True</Paket>
        </Reference>
      </ItemGroup>
    </When>
  </Choose>
  <Choose>
    <When Condition="($(TargetFrameworkIdentifier) == '.NETStandard' And ($(TargetFrameworkVersion) == 'v1.0' Or $(TargetFrameworkVersion) == 'v1.3' Or $(TargetFrameworkVersion) == 'v1.4' Or $(TargetFrameworkVersion) == 'v1.5' Or $(TargetFrameworkVersion) == 'v1.6' Or $(TargetFrameworkVersion) == 'v2.0')) Or ($(TargetFrameworkIdentifier) == '.NETCoreApp' And ($(TargetFrameworkVersion) == 'v1.0' Or $(TargetFrameworkVersion) == 'v1.1')) Or ($(TargetFrameworkIdentifier) == 'WindowsPhone' And $(TargetFrameworkVersion) == 'v8.1')">
      <ItemGroup>
        <Reference Include="Microsoft.CSharp">
          <HintPath>..\..\packages\Microsoft.CSharp\ref\netstandard1.0\Microsoft.CSharp.dll</HintPath>
          <Private>False</Private>
          <Paket>True</Paket>
        </Reference>
      </ItemGroup>
    </When>
    <When Condition="($(TargetFrameworkIdentifier) == '.NETStandard' And ($(TargetFrameworkVersion) == 'v1.3' Or $(TargetFrameworkVersion) == 'v1.4' Or $(TargetFrameworkVersion) == 'v1.5' Or $(TargetFrameworkVersion) == 'v1.6' Or $(TargetFrameworkVersion) == 'v2.0')) Or ($(TargetFrameworkIdentifier) == '.NETCoreApp' And ($(TargetFrameworkVersion) == 'v1.0' Or $(TargetFrameworkVersion) == 'v1.1'))">
      <ItemGroup>
        <Reference Include="Microsoft.CSharp">
          <HintPath>..\..\packages\Microsoft.CSharp\lib\netstandard1.3\Microsoft.CSharp.dll</HintPath>
          <Private>True</Private>
          <Paket>True</Paket>
        </Reference>
      </ItemGroup>
    </When>
  </Choose>
  <Choose>
    <When Condition="$(TargetFrameworkIdentifier) == '.NETFramework' And ($(TargetFrameworkVersion) == 'v4.6.3' Or $(TargetFrameworkVersion) == 'v4.7')">
      <ItemGroup>
        <Reference Include="Microsoft.Win32.Primitives">
          <HintPath>..\..\packages\Microsoft.Win32.Primitives\lib\net46\Microsoft.Win32.Primitives.dll</HintPath>
          <Private>True</Private>
          <Paket>True</Paket>
        </Reference>
      </ItemGroup>
    </When>
    <When Condition="$(TargetFrameworkIdentifier) == '.NETStandard' And ($(TargetFrameworkVersion) == 'v1.3' Or $(TargetFrameworkVersion) == 'v1.4' Or $(TargetFrameworkVersion) == 'v1.5' Or $(TargetFrameworkVersion) == 'v1.6' Or $(TargetFrameworkVersion) == 'v2.0')">
      <ItemGroup>
        <Reference Include="Microsoft.Win32.Primitives">
          <HintPath>..\..\packages\Microsoft.Win32.Primitives\ref\netstandard1.3\Microsoft.Win32.Primitives.dll</HintPath>
          <Private>False</Private>
          <Paket>True</Paket>
        </Reference>
      </ItemGroup>
    </When>
  </Choose>
  <Choose>
    <When Condition="$(TargetFrameworkIdentifier) == '.NETFramework' And $(TargetFrameworkVersion) == 'v3.5'">
      <ItemGroup>
        <Reference Include="Mono.Cecil">
          <HintPath>..\..\packages\Mono.Cecil\lib\net35\Mono.Cecil.dll</HintPath>
          <Private>True</Private>
          <Paket>True</Paket>
        </Reference>
        <Reference Include="Mono.Cecil.Mdb">
          <HintPath>..\..\packages\Mono.Cecil\lib\net35\Mono.Cecil.Mdb.dll</HintPath>
          <Private>True</Private>
          <Paket>True</Paket>
        </Reference>
        <Reference Include="Mono.Cecil.Pdb">
          <HintPath>..\..\packages\Mono.Cecil\lib\net35\Mono.Cecil.Pdb.dll</HintPath>
          <Private>True</Private>
          <Paket>True</Paket>
        </Reference>
        <Reference Include="Mono.Cecil.Rocks">
          <HintPath>..\..\packages\Mono.Cecil\lib\net35\Mono.Cecil.Rocks.dll</HintPath>
          <Private>True</Private>
          <Paket>True</Paket>
        </Reference>
      </ItemGroup>
    </When>
    <When Condition="$(TargetFrameworkIdentifier) == '.NETFramework' And ($(TargetFrameworkVersion) == 'v4.0' Or $(TargetFrameworkVersion) == 'v4.5' Or $(TargetFrameworkVersion) == 'v4.5.1' Or $(TargetFrameworkVersion) == 'v4.5.2' Or $(TargetFrameworkVersion) == 'v4.5.3' Or $(TargetFrameworkVersion) == 'v4.6' Or $(TargetFrameworkVersion) == 'v4.6.1' Or $(TargetFrameworkVersion) == 'v4.6.2' Or $(TargetFrameworkVersion) == 'v4.6.3' Or $(TargetFrameworkVersion) == 'v4.7')">
      <ItemGroup>
        <Reference Include="Mono.Cecil">
          <HintPath>..\..\packages\Mono.Cecil\lib\net40\Mono.Cecil.dll</HintPath>
          <Private>True</Private>
          <Paket>True</Paket>
        </Reference>
        <Reference Include="Mono.Cecil.Mdb">
          <HintPath>..\..\packages\Mono.Cecil\lib\net40\Mono.Cecil.Mdb.dll</HintPath>
          <Private>True</Private>
          <Paket>True</Paket>
        </Reference>
        <Reference Include="Mono.Cecil.Pdb">
          <HintPath>..\..\packages\Mono.Cecil\lib\net40\Mono.Cecil.Pdb.dll</HintPath>
          <Private>True</Private>
          <Paket>True</Paket>
        </Reference>
        <Reference Include="Mono.Cecil.Rocks">
          <HintPath>..\..\packages\Mono.Cecil\lib\net40\Mono.Cecil.Rocks.dll</HintPath>
          <Private>True</Private>
          <Paket>True</Paket>
        </Reference>
      </ItemGroup>
    </When>
    <When Condition="($(TargetFrameworkIdentifier) == '.NETStandard' And ($(TargetFrameworkVersion) == 'v1.3' Or $(TargetFrameworkVersion) == 'v1.4' Or $(TargetFrameworkVersion) == 'v1.5' Or $(TargetFrameworkVersion) == 'v1.6' Or $(TargetFrameworkVersion) == 'v2.0')) Or ($(TargetFrameworkIdentifier) == '.NETCoreApp' And ($(TargetFrameworkVersion) == 'v1.0' Or $(TargetFrameworkVersion) == 'v1.1' Or $(TargetFrameworkVersion) == 'v2.0'))">
      <ItemGroup>
        <Reference Include="Mono.Cecil">
          <HintPath>..\..\packages\Mono.Cecil\lib\netstandard1.3\Mono.Cecil.dll</HintPath>
          <Private>True</Private>
          <Paket>True</Paket>
        </Reference>
        <Reference Include="Mono.Cecil.Mdb">
          <HintPath>..\..\packages\Mono.Cecil\lib\netstandard1.3\Mono.Cecil.Mdb.dll</HintPath>
          <Private>True</Private>
          <Paket>True</Paket>
        </Reference>
        <Reference Include="Mono.Cecil.Pdb">
          <HintPath>..\..\packages\Mono.Cecil\lib\netstandard1.3\Mono.Cecil.Pdb.dll</HintPath>
          <Private>True</Private>
          <Paket>True</Paket>
        </Reference>
        <Reference Include="Mono.Cecil.Rocks">
          <HintPath>..\..\packages\Mono.Cecil\lib\netstandard1.3\Mono.Cecil.Rocks.dll</HintPath>
          <Private>True</Private>
          <Paket>True</Paket>
        </Reference>
      </ItemGroup>
    </When>
  </Choose>
  <Choose>
    <When Condition="$(TargetFrameworkIdentifier) == '.NETFramework' And ($(TargetFrameworkVersion) == 'v2.0' Or $(TargetFrameworkVersion) == 'v3.0')">
      <ItemGroup>
        <Reference Include="Newtonsoft.Json">
          <HintPath>..\..\packages\Newtonsoft.Json\lib\net20\Newtonsoft.Json.dll</HintPath>
          <Private>True</Private>
          <Paket>True</Paket>
        </Reference>
      </ItemGroup>
    </When>
    <When Condition="$(TargetFrameworkIdentifier) == '.NETFramework' And $(TargetFrameworkVersion) == 'v3.5'">
      <ItemGroup>
        <Reference Include="Newtonsoft.Json">
          <HintPath>..\..\packages\Newtonsoft.Json\lib\net35\Newtonsoft.Json.dll</HintPath>
          <Private>True</Private>
          <Paket>True</Paket>
        </Reference>
      </ItemGroup>
    </When>
    <When Condition="$(TargetFrameworkIdentifier) == '.NETFramework' And $(TargetFrameworkVersion) == 'v4.0'">
      <ItemGroup>
        <Reference Include="Newtonsoft.Json">
          <HintPath>..\..\packages\Newtonsoft.Json\lib\net40\Newtonsoft.Json.dll</HintPath>
          <Private>True</Private>
          <Paket>True</Paket>
        </Reference>
      </ItemGroup>
    </When>
    <When Condition="$(TargetFrameworkIdentifier) == '.NETFramework' And ($(TargetFrameworkVersion) == 'v4.5' Or $(TargetFrameworkVersion) == 'v4.5.1' Or $(TargetFrameworkVersion) == 'v4.5.2' Or $(TargetFrameworkVersion) == 'v4.5.3' Or $(TargetFrameworkVersion) == 'v4.6' Or $(TargetFrameworkVersion) == 'v4.6.1' Or $(TargetFrameworkVersion) == 'v4.6.2' Or $(TargetFrameworkVersion) == 'v4.6.3' Or $(TargetFrameworkVersion) == 'v4.7')">
      <ItemGroup>
        <Reference Include="Newtonsoft.Json">
          <HintPath>..\..\packages\Newtonsoft.Json\lib\net45\Newtonsoft.Json.dll</HintPath>
          <Private>True</Private>
          <Paket>True</Paket>
        </Reference>
      </ItemGroup>
    </When>
    <When Condition="($(TargetFrameworkIdentifier) == 'WindowsPhoneApp') Or ($(TargetFrameworkIdentifier) == '.NETStandard' And ($(TargetFrameworkVersion) == 'v1.0' Or $(TargetFrameworkVersion) == 'v1.1' Or $(TargetFrameworkVersion) == 'v1.2')) Or ($(TargetFrameworkIdentifier) == 'WindowsPhone' And ($(TargetFrameworkVersion) == 'v8.0' Or $(TargetFrameworkVersion) == 'v8.1')) Or ($(TargetFrameworkProfile) == 'Profile49') Or ($(TargetFrameworkProfile) == 'Profile84')">
      <ItemGroup>
        <Reference Include="Newtonsoft.Json">
          <HintPath>..\..\packages\Newtonsoft.Json\lib\netstandard1.0\Newtonsoft.Json.dll</HintPath>
          <Private>True</Private>
          <Paket>True</Paket>
        </Reference>
      </ItemGroup>
    </When>
    <When Condition="($(TargetFrameworkIdentifier) == '.NETStandard' And ($(TargetFrameworkVersion) == 'v1.3' Or $(TargetFrameworkVersion) == 'v1.4' Or $(TargetFrameworkVersion) == 'v1.5' Or $(TargetFrameworkVersion) == 'v1.6' Or $(TargetFrameworkVersion) == 'v2.0')) Or ($(TargetFrameworkIdentifier) == '.NETCoreApp' And ($(TargetFrameworkVersion) == 'v1.0' Or $(TargetFrameworkVersion) == 'v1.1' Or $(TargetFrameworkVersion) == 'v2.0'))">
      <ItemGroup>
        <Reference Include="Newtonsoft.Json">
          <HintPath>..\..\packages\Newtonsoft.Json\lib\netstandard1.3\Newtonsoft.Json.dll</HintPath>
          <Private>True</Private>
          <Paket>True</Paket>
        </Reference>
      </ItemGroup>
    </When>
    <When Condition="($(TargetFrameworkIdentifier) == 'Silverlight' And $(TargetFrameworkVersion) == 'v5.0') Or ($(TargetFrameworkProfile) == 'Profile5') Or ($(TargetFrameworkProfile) == 'Profile6') Or ($(TargetFrameworkProfile) == 'Profile14') Or ($(TargetFrameworkProfile) == 'Profile19') Or ($(TargetFrameworkProfile) == 'Profile24') Or ($(TargetFrameworkProfile) == 'Profile37') Or ($(TargetFrameworkProfile) == 'Profile42') Or ($(TargetFrameworkProfile) == 'Profile47') Or ($(TargetFrameworkProfile) == 'Profile92') Or ($(TargetFrameworkProfile) == 'Profile102') Or ($(TargetFrameworkProfile) == 'Profile136') Or ($(TargetFrameworkProfile) == 'Profile147') Or ($(TargetFrameworkProfile) == 'Profile158') Or ($(TargetFrameworkProfile) == 'Profile225') Or ($(TargetFrameworkProfile) == 'Profile240') Or ($(TargetFrameworkProfile) == 'Profile255') Or ($(TargetFrameworkProfile) == 'Profile328') Or ($(TargetFrameworkProfile) == 'Profile336') Or ($(TargetFrameworkProfile) == 'Profile344')">
      <ItemGroup>
        <Reference Include="Newtonsoft.Json">
          <HintPath>..\..\packages\Newtonsoft.Json\lib\portable-net40+sl5+win8+wpa81+wp8\Newtonsoft.Json.dll</HintPath>
          <Private>True</Private>
          <Paket>True</Paket>
        </Reference>
      </ItemGroup>
    </When>
    <When Condition="($(TargetFrameworkIdentifier) == '.NETCore') Or ($(TargetFrameworkIdentifier) == 'MonoAndroid') Or ($(TargetFrameworkIdentifier) == 'MonoTouch') Or ($(TargetFrameworkIdentifier) == 'Xamarin.iOS') Or ($(TargetFrameworkIdentifier) == 'Xamarin.Mac') Or ($(TargetFrameworkProfile) == 'Profile7') Or ($(TargetFrameworkProfile) == 'Profile31') Or ($(TargetFrameworkProfile) == 'Profile32') Or ($(TargetFrameworkProfile) == 'Profile44') Or ($(TargetFrameworkProfile) == 'Profile78') Or ($(TargetFrameworkProfile) == 'Profile111') Or ($(TargetFrameworkProfile) == 'Profile151') Or ($(TargetFrameworkProfile) == 'Profile157') Or ($(TargetFrameworkProfile) == 'Profile259')">
      <ItemGroup>
        <Reference Include="Newtonsoft.Json">
          <HintPath>..\..\packages\Newtonsoft.Json\lib\portable-net45+win8+wpa81+wp8\Newtonsoft.Json.dll</HintPath>
          <Private>True</Private>
          <Paket>True</Paket>
        </Reference>
      </ItemGroup>
    </When>
  </Choose>
  <Choose>
    <When Condition="$(TargetFrameworkIdentifier) == '.NETFramework' And ($(TargetFrameworkVersion) == 'v4.6.3' Or $(TargetFrameworkVersion) == 'v4.7')">
      <ItemGroup>
        <Reference Include="System.AppContext">
          <HintPath>..\..\packages\System.AppContext\lib\net463\System.AppContext.dll</HintPath>
          <Private>True</Private>
          <Paket>True</Paket>
        </Reference>
      </ItemGroup>
    </When>
    <When Condition="$(TargetFrameworkIdentifier) == '.NETStandard' And ($(TargetFrameworkVersion) == 'v1.3' Or $(TargetFrameworkVersion) == 'v1.4' Or $(TargetFrameworkVersion) == 'v1.5')">
      <ItemGroup>
        <Reference Include="System.AppContext">
          <HintPath>..\..\packages\System.AppContext\ref\netstandard1.3\System.AppContext.dll</HintPath>
          <Private>False</Private>
          <Paket>True</Paket>
        </Reference>
      </ItemGroup>
    </When>
    <When Condition="$(TargetFrameworkIdentifier) == '.NETStandard' And ($(TargetFrameworkVersion) == 'v1.6' Or $(TargetFrameworkVersion) == 'v2.0')">
      <ItemGroup>
        <Reference Include="System.AppContext">
          <HintPath>..\..\packages\System.AppContext\lib\netstandard1.6\System.AppContext.dll</HintPath>
          <Private>True</Private>
          <Paket>True</Paket>
        </Reference>
      </ItemGroup>
    </When>
  </Choose>
  <Choose>
    <When Condition="($(TargetFrameworkIdentifier) == '.NETStandard' And ($(TargetFrameworkVersion) == 'v1.3' Or $(TargetFrameworkVersion) == 'v1.4' Or $(TargetFrameworkVersion) == 'v1.5' Or $(TargetFrameworkVersion) == 'v1.6' Or $(TargetFrameworkVersion) == 'v2.0')) Or ($(TargetFrameworkIdentifier) == '.NETCoreApp' And ($(TargetFrameworkVersion) == 'v1.0' Or $(TargetFrameworkVersion) == 'v1.1')) Or ($(TargetFrameworkIdentifier) == '.NETFramework' And ($(TargetFrameworkVersion) == 'v4.6.3' Or $(TargetFrameworkVersion) == 'v4.7'))">
      <ItemGroup>
        <Reference Include="System.Buffers">
          <HintPath>..\..\packages\System.Buffers\lib\netstandard1.1\System.Buffers.dll</HintPath>
          <Private>True</Private>
          <Paket>True</Paket>
        </Reference>
      </ItemGroup>
    </When>
  </Choose>
  <Choose>
    <When Condition="$(TargetFrameworkIdentifier) == '.NETStandard' And ($(TargetFrameworkVersion) == 'v1.0' Or $(TargetFrameworkVersion) == 'v1.1' Or $(TargetFrameworkVersion) == 'v1.2')">
      <ItemGroup>
        <Reference Include="System.Collections">
          <HintPath>..\..\packages\System.Collections\ref\netstandard1.0\System.Collections.dll</HintPath>
          <Private>False</Private>
          <Paket>True</Paket>
        </Reference>
      </ItemGroup>
    </When>
    <When Condition="$(TargetFrameworkIdentifier) == '.NETStandard' And ($(TargetFrameworkVersion) == 'v1.3' Or $(TargetFrameworkVersion) == 'v1.4' Or $(TargetFrameworkVersion) == 'v1.5' Or $(TargetFrameworkVersion) == 'v1.6' Or $(TargetFrameworkVersion) == 'v2.0')">
      <ItemGroup>
        <Reference Include="System.Collections">
          <HintPath>..\..\packages\System.Collections\ref\netstandard1.3\System.Collections.dll</HintPath>
          <Private>False</Private>
          <Paket>True</Paket>
        </Reference>
      </ItemGroup>
    </When>
  </Choose>
  <Choose>
    <When Condition="$(TargetFrameworkIdentifier) == '.NETStandard' And ($(TargetFrameworkVersion) == 'v1.3' Or $(TargetFrameworkVersion) == 'v1.4' Or $(TargetFrameworkVersion) == 'v1.5' Or $(TargetFrameworkVersion) == 'v1.6' Or $(TargetFrameworkVersion) == 'v2.0')">
      <ItemGroup>
        <Reference Include="System.Collections.Concurrent">
          <HintPath>..\..\packages\System.Collections.Concurrent\lib\netstandard1.3\System.Collections.Concurrent.dll</HintPath>
          <Private>True</Private>
          <Paket>True</Paket>
        </Reference>
      </ItemGroup>
    </When>
  </Choose>
  <Choose>
    <When Condition="$(TargetFrameworkIdentifier) == '.NETStandard' And ($(TargetFrameworkVersion) == 'v1.5' Or $(TargetFrameworkVersion) == 'v1.6' Or $(TargetFrameworkVersion) == 'v2.0')">
      <ItemGroup>
        <Reference Include="System.Collections.NonGeneric">
          <HintPath>..\..\packages\System.Collections.NonGeneric\lib\netstandard1.3\System.Collections.NonGeneric.dll</HintPath>
          <Private>True</Private>
          <Paket>True</Paket>
        </Reference>
      </ItemGroup>
    </When>
  </Choose>
  <Choose>
    <When Condition="$(TargetFrameworkIdentifier) == '.NETStandard' And ($(TargetFrameworkVersion) == 'v1.5' Or $(TargetFrameworkVersion) == 'v1.6' Or $(TargetFrameworkVersion) == 'v2.0')">
      <ItemGroup>
        <Reference Include="System.Collections.Specialized">
          <HintPath>..\..\packages\System.Collections.Specialized\lib\netstandard1.3\System.Collections.Specialized.dll</HintPath>
          <Private>True</Private>
          <Paket>True</Paket>
        </Reference>
      </ItemGroup>
    </When>
  </Choose>
  <Choose>
    <When Condition="($(TargetFrameworkIdentifier) == '.NETStandard' And ($(TargetFrameworkVersion) == 'v1.0' Or $(TargetFrameworkVersion) == 'v1.5' Or $(TargetFrameworkVersion) == 'v1.6' Or $(TargetFrameworkVersion) == 'v2.0')) Or ($(TargetFrameworkIdentifier) == '.NETCoreApp' And ($(TargetFrameworkVersion) == 'v1.0' Or $(TargetFrameworkVersion) == 'v1.1')) Or ($(TargetFrameworkIdentifier) == 'WindowsPhone' And $(TargetFrameworkVersion) == 'v8.1')">
      <ItemGroup>
        <Reference Include="System.ComponentModel">
          <HintPath>..\..\packages\System.ComponentModel\ref\netstandard1.0\System.ComponentModel.dll</HintPath>
          <Private>False</Private>
          <Paket>True</Paket>
        </Reference>
      </ItemGroup>
    </When>
    <When Condition="($(TargetFrameworkIdentifier) == '.NETStandard' And ($(TargetFrameworkVersion) == 'v1.5' Or $(TargetFrameworkVersion) == 'v1.6' Or $(TargetFrameworkVersion) == 'v2.0')) Or ($(TargetFrameworkIdentifier) == '.NETCoreApp' And ($(TargetFrameworkVersion) == 'v1.0' Or $(TargetFrameworkVersion) == 'v1.1'))">
      <ItemGroup>
        <Reference Include="System.ComponentModel">
          <HintPath>..\..\packages\System.ComponentModel\lib\netstandard1.3\System.ComponentModel.dll</HintPath>
          <Private>True</Private>
          <Paket>True</Paket>
        </Reference>
      </ItemGroup>
    </When>
  </Choose>
  <Choose>
    <When Condition="($(TargetFrameworkIdentifier) == '.NETStandard' And ($(TargetFrameworkVersion) == 'v1.0' Or $(TargetFrameworkVersion) == 'v1.5' Or $(TargetFrameworkVersion) == 'v1.6' Or $(TargetFrameworkVersion) == 'v2.0')) Or ($(TargetFrameworkIdentifier) == 'WindowsPhone' And ($(TargetFrameworkVersion) == 'v8.0' Or $(TargetFrameworkVersion) == 'v8.1'))">
      <ItemGroup>
        <Reference Include="System.ComponentModel.Primitives">
          <HintPath>..\..\packages\System.ComponentModel.Primitives\lib\netstandard1.0\System.ComponentModel.Primitives.dll</HintPath>
          <Private>True</Private>
          <Paket>True</Paket>
        </Reference>
      </ItemGroup>
    </When>
  </Choose>
  <Choose>
    <When Condition="($(TargetFrameworkIdentifier) == '.NETStandard' And ($(TargetFrameworkVersion) == 'v1.0' Or $(TargetFrameworkVersion) == 'v1.3' Or $(TargetFrameworkVersion) == 'v1.4')) Or ($(TargetFrameworkIdentifier) == 'WindowsPhone' And ($(TargetFrameworkVersion) == 'v8.0' Or $(TargetFrameworkVersion) == 'v8.1'))">
      <ItemGroup>
        <Reference Include="System.ComponentModel.TypeConverter">
          <HintPath>..\..\packages\System.ComponentModel.TypeConverter\lib\netstandard1.0\System.ComponentModel.TypeConverter.dll</HintPath>
          <Private>True</Private>
          <Paket>True</Paket>
        </Reference>
      </ItemGroup>
    </When>
    <When Condition="$(TargetFrameworkIdentifier) == '.NETStandard' And ($(TargetFrameworkVersion) == 'v1.5' Or $(TargetFrameworkVersion) == 'v1.6' Or $(TargetFrameworkVersion) == 'v2.0')">
      <ItemGroup>
        <Reference Include="System.ComponentModel.TypeConverter">
          <HintPath>..\..\packages\System.ComponentModel.TypeConverter\lib\netstandard1.5\System.ComponentModel.TypeConverter.dll</HintPath>
          <Private>True</Private>
          <Paket>True</Paket>
        </Reference>
      </ItemGroup>
    </When>
  </Choose>
  <Choose>
    <When Condition="$(TargetFrameworkIdentifier) == '.NETFramework' And ($(TargetFrameworkVersion) == 'v4.6.3' Or $(TargetFrameworkVersion) == 'v4.7')">
      <ItemGroup>
        <Reference Include="System.Console">
          <HintPath>..\..\packages\System.Console\lib\net46\System.Console.dll</HintPath>
          <Private>True</Private>
          <Paket>True</Paket>
        </Reference>
      </ItemGroup>
    </When>
    <When Condition="$(TargetFrameworkIdentifier) == '.NETStandard' And ($(TargetFrameworkVersion) == 'v1.3' Or $(TargetFrameworkVersion) == 'v1.4' Or $(TargetFrameworkVersion) == 'v1.5' Or $(TargetFrameworkVersion) == 'v1.6' Or $(TargetFrameworkVersion) == 'v2.0')">
      <ItemGroup>
        <Reference Include="System.Console">
          <HintPath>..\..\packages\System.Console\ref\netstandard1.3\System.Console.dll</HintPath>
          <Private>False</Private>
          <Paket>True</Paket>
        </Reference>
      </ItemGroup>
    </When>
  </Choose>
  <Choose>
    <When Condition="($(TargetFrameworkIdentifier) == '.NETStandard' And $(TargetFrameworkVersion) == 'v1.0') Or ($(TargetFrameworkIdentifier) == 'WindowsPhone' And $(TargetFrameworkVersion) == 'v8.1')">
      <ItemGroup>
        <Reference Include="System.Diagnostics.Debug">
          <HintPath>..\..\packages\System.Diagnostics.Debug\ref\netstandard1.0\System.Diagnostics.Debug.dll</HintPath>
          <Private>False</Private>
          <Paket>True</Paket>
        </Reference>
      </ItemGroup>
    </When>
    <When Condition="$(TargetFrameworkIdentifier) == '.NETStandard' And ($(TargetFrameworkVersion) == 'v1.3' Or $(TargetFrameworkVersion) == 'v1.4' Or $(TargetFrameworkVersion) == 'v1.5' Or $(TargetFrameworkVersion) == 'v1.6' Or $(TargetFrameworkVersion) == 'v2.0')">
      <ItemGroup>
        <Reference Include="System.Diagnostics.Debug">
          <HintPath>..\..\packages\System.Diagnostics.Debug\ref\netstandard1.3\System.Diagnostics.Debug.dll</HintPath>
          <Private>False</Private>
          <Paket>True</Paket>
        </Reference>
      </ItemGroup>
    </When>
  </Choose>
  <Choose>
    <When Condition="$(TargetFrameworkIdentifier) == '.NETFramework' And ($(TargetFrameworkVersion) == 'v4.6.3' Or $(TargetFrameworkVersion) == 'v4.7')">
      <ItemGroup>
        <Reference Include="System.Diagnostics.DiagnosticSource">
          <HintPath>..\..\packages\System.Diagnostics.DiagnosticSource\lib\net46\System.Diagnostics.DiagnosticSource.dll</HintPath>
          <Private>True</Private>
          <Paket>True</Paket>
        </Reference>
      </ItemGroup>
    </When>
    <When Condition="($(TargetFrameworkIdentifier) == '.NETStandard' And ($(TargetFrameworkVersion) == 'v1.3' Or $(TargetFrameworkVersion) == 'v1.6' Or $(TargetFrameworkVersion) == 'v2.0')) Or ($(TargetFrameworkIdentifier) == '.NETCoreApp' And ($(TargetFrameworkVersion) == 'v1.0' Or $(TargetFrameworkVersion) == 'v1.1'))">
      <ItemGroup>
        <Reference Include="System.Diagnostics.DiagnosticSource">
          <HintPath>..\..\packages\System.Diagnostics.DiagnosticSource\lib\netstandard1.3\System.Diagnostics.DiagnosticSource.dll</HintPath>
          <Private>True</Private>
          <Paket>True</Paket>
        </Reference>
      </ItemGroup>
    </When>
  </Choose>
  <Choose>
    <When Condition="($(TargetFrameworkIdentifier) == '.NETStandard' And ($(TargetFrameworkVersion) == 'v1.0' Or $(TargetFrameworkVersion) == 'v1.3' Or $(TargetFrameworkVersion) == 'v1.4' Or $(TargetFrameworkVersion) == 'v1.5' Or $(TargetFrameworkVersion) == 'v1.6' Or $(TargetFrameworkVersion) == 'v2.0')) Or ($(TargetFrameworkIdentifier) == 'WindowsPhone' And $(TargetFrameworkVersion) == 'v8.1')">
      <ItemGroup>
        <Reference Include="System.Diagnostics.Tools">
          <HintPath>..\..\packages\System.Diagnostics.Tools\ref\netstandard1.0\System.Diagnostics.Tools.dll</HintPath>
          <Private>False</Private>
          <Paket>True</Paket>
        </Reference>
      </ItemGroup>
    </When>
  </Choose>
  <Choose>
    <When Condition="$(TargetFrameworkIdentifier) == '.NETFramework' And ($(TargetFrameworkVersion) == 'v4.6.3' Or $(TargetFrameworkVersion) == 'v4.7')">
      <ItemGroup>
        <Reference Include="System.Diagnostics.Tracing">
          <HintPath>..\..\packages\System.Diagnostics.Tracing\lib\net462\System.Diagnostics.Tracing.dll</HintPath>
          <Private>True</Private>
          <Paket>True</Paket>
        </Reference>
      </ItemGroup>
    </When>
    <When Condition="$(TargetFrameworkIdentifier) == '.NETStandard' And ($(TargetFrameworkVersion) == 'v1.3' Or $(TargetFrameworkVersion) == 'v1.4')">
      <ItemGroup>
        <Reference Include="System.Diagnostics.Tracing">
          <HintPath>..\..\packages\System.Diagnostics.Tracing\ref\netstandard1.3\System.Diagnostics.Tracing.dll</HintPath>
          <Private>False</Private>
          <Paket>True</Paket>
        </Reference>
      </ItemGroup>
    </When>
    <When Condition="$(TargetFrameworkIdentifier) == '.NETStandard' And ($(TargetFrameworkVersion) == 'v1.5' Or $(TargetFrameworkVersion) == 'v1.6' Or $(TargetFrameworkVersion) == 'v2.0')">
      <ItemGroup>
        <Reference Include="System.Diagnostics.Tracing">
          <HintPath>..\..\packages\System.Diagnostics.Tracing\ref\netstandard1.5\System.Diagnostics.Tracing.dll</HintPath>
          <Private>False</Private>
          <Paket>True</Paket>
        </Reference>
      </ItemGroup>
    </When>
  </Choose>
  <Choose>
    <When Condition="($(TargetFrameworkIdentifier) == '.NETStandard' And $(TargetFrameworkVersion) == 'v1.0') Or ($(TargetFrameworkIdentifier) == 'WindowsPhone' And $(TargetFrameworkVersion) == 'v8.1')">
      <ItemGroup>
        <Reference Include="System.Dynamic.Runtime">
          <HintPath>..\..\packages\System.Dynamic.Runtime\ref\netstandard1.0\System.Dynamic.Runtime.dll</HintPath>
          <Private>False</Private>
          <Paket>True</Paket>
        </Reference>
      </ItemGroup>
    </When>
    <When Condition="($(TargetFrameworkIdentifier) == '.NETStandard' And ($(TargetFrameworkVersion) == 'v1.3' Or $(TargetFrameworkVersion) == 'v1.4' Or $(TargetFrameworkVersion) == 'v1.5' Or $(TargetFrameworkVersion) == 'v1.6' Or $(TargetFrameworkVersion) == 'v2.0')) Or ($(TargetFrameworkIdentifier) == '.NETCoreApp' And ($(TargetFrameworkVersion) == 'v1.0' Or $(TargetFrameworkVersion) == 'v1.1'))">
      <ItemGroup>
        <Reference Include="System.Dynamic.Runtime">
          <HintPath>..\..\packages\System.Dynamic.Runtime\lib\netstandard1.3\System.Dynamic.Runtime.dll</HintPath>
          <Private>True</Private>
          <Paket>True</Paket>
        </Reference>
      </ItemGroup>
    </When>
  </Choose>
  <Choose>
    <When Condition="$(TargetFrameworkIdentifier) == '.NETStandard' And ($(TargetFrameworkVersion) == 'v1.0' Or $(TargetFrameworkVersion) == 'v1.1' Or $(TargetFrameworkVersion) == 'v1.2')">
      <ItemGroup>
        <Reference Include="System.Globalization">
          <HintPath>..\..\packages\System.Globalization\ref\netstandard1.0\System.Globalization.dll</HintPath>
          <Private>False</Private>
          <Paket>True</Paket>
        </Reference>
      </ItemGroup>
    </When>
    <When Condition="$(TargetFrameworkIdentifier) == '.NETStandard' And ($(TargetFrameworkVersion) == 'v1.3' Or $(TargetFrameworkVersion) == 'v1.4' Or $(TargetFrameworkVersion) == 'v1.5' Or $(TargetFrameworkVersion) == 'v1.6' Or $(TargetFrameworkVersion) == 'v2.0')">
      <ItemGroup>
        <Reference Include="System.Globalization">
          <HintPath>..\..\packages\System.Globalization\ref\netstandard1.3\System.Globalization.dll</HintPath>
          <Private>False</Private>
          <Paket>True</Paket>
        </Reference>
      </ItemGroup>
    </When>
  </Choose>
  <Choose>
    <When Condition="$(TargetFrameworkIdentifier) == '.NETFramework' And ($(TargetFrameworkVersion) == 'v4.6.3' Or $(TargetFrameworkVersion) == 'v4.7')">
      <ItemGroup>
        <Reference Include="System.Globalization.Calendars">
          <HintPath>..\..\packages\System.Globalization.Calendars\lib\net46\System.Globalization.Calendars.dll</HintPath>
          <Private>True</Private>
          <Paket>True</Paket>
        </Reference>
      </ItemGroup>
    </When>
    <When Condition="$(TargetFrameworkIdentifier) == '.NETStandard' And ($(TargetFrameworkVersion) == 'v1.3' Or $(TargetFrameworkVersion) == 'v1.4' Or $(TargetFrameworkVersion) == 'v1.5' Or $(TargetFrameworkVersion) == 'v1.6' Or $(TargetFrameworkVersion) == 'v2.0')">
      <ItemGroup>
        <Reference Include="System.Globalization.Calendars">
          <HintPath>..\..\packages\System.Globalization.Calendars\ref\netstandard1.3\System.Globalization.Calendars.dll</HintPath>
          <Private>False</Private>
          <Paket>True</Paket>
        </Reference>
      </ItemGroup>
    </When>
  </Choose>
  <Choose>
    <When Condition="$(TargetFrameworkIdentifier) == '.NETFramework' And ($(TargetFrameworkVersion) == 'v4.6.3' Or $(TargetFrameworkVersion) == 'v4.7')">
      <ItemGroup>
        <Reference Include="System.Globalization.Extensions">
          <HintPath>..\..\packages\System.Globalization.Extensions\lib\net46\System.Globalization.Extensions.dll</HintPath>
          <Private>True</Private>
          <Paket>True</Paket>
        </Reference>
      </ItemGroup>
    </When>
    <When Condition="($(TargetFrameworkIdentifier) == '.NETStandard' And ($(TargetFrameworkVersion) == 'v1.5' Or $(TargetFrameworkVersion) == 'v1.6' Or $(TargetFrameworkVersion) == 'v2.0')) Or ($(TargetFrameworkIdentifier) == '.NETCoreApp' And ($(TargetFrameworkVersion) == 'v1.0' Or $(TargetFrameworkVersion) == 'v1.1'))">
      <ItemGroup>
        <Reference Include="System.Globalization.Extensions">
          <HintPath>..\..\packages\System.Globalization.Extensions\ref\netstandard1.3\System.Globalization.Extensions.dll</HintPath>
          <Private>False</Private>
          <Paket>True</Paket>
        </Reference>
      </ItemGroup>
    </When>
  </Choose>
  <Choose>
    <When Condition="$(TargetFrameworkIdentifier) == '.NETFramework' And ($(TargetFrameworkVersion) == 'v4.6.2' Or $(TargetFrameworkVersion) == 'v4.6.3' Or $(TargetFrameworkVersion) == 'v4.7')">
      <ItemGroup>
        <Reference Include="System.IO">
          <HintPath>..\..\packages\System.IO\lib\net462\System.IO.dll</HintPath>
          <Private>True</Private>
          <Paket>True</Paket>
        </Reference>
      </ItemGroup>
    </When>
    <When Condition="($(TargetFrameworkIdentifier) == '.NETStandard' And $(TargetFrameworkVersion) == 'v1.0') Or ($(TargetFrameworkIdentifier) == 'WindowsPhone' And $(TargetFrameworkVersion) == 'v8.1')">
      <ItemGroup>
        <Reference Include="System.IO">
          <HintPath>..\..\packages\System.IO\ref\netstandard1.0\System.IO.dll</HintPath>
          <Private>False</Private>
          <Paket>True</Paket>
        </Reference>
      </ItemGroup>
    </When>
    <When Condition="$(TargetFrameworkIdentifier) == '.NETStandard' And ($(TargetFrameworkVersion) == 'v1.3' Or $(TargetFrameworkVersion) == 'v1.4')">
      <ItemGroup>
        <Reference Include="System.IO">
          <HintPath>..\..\packages\System.IO\ref\netstandard1.3\System.IO.dll</HintPath>
          <Private>False</Private>
          <Paket>True</Paket>
        </Reference>
      </ItemGroup>
    </When>
    <When Condition="$(TargetFrameworkIdentifier) == '.NETStandard' And ($(TargetFrameworkVersion) == 'v1.5' Or $(TargetFrameworkVersion) == 'v1.6' Or $(TargetFrameworkVersion) == 'v2.0')">
      <ItemGroup>
        <Reference Include="System.IO">
          <HintPath>..\..\packages\System.IO\ref\netstandard1.5\System.IO.dll</HintPath>
          <Private>False</Private>
          <Paket>True</Paket>
        </Reference>
      </ItemGroup>
    </When>
  </Choose>
  <Choose>
    <When Condition="$(TargetFrameworkIdentifier) == '.NETFramework' And ($(TargetFrameworkVersion) == 'v4.6.3' Or $(TargetFrameworkVersion) == 'v4.7')">
      <ItemGroup>
        <Reference Include="System.IO.Compression.ZipFile">
          <HintPath>..\..\packages\System.IO.Compression.ZipFile\lib\net46\System.IO.Compression.ZipFile.dll</HintPath>
          <Private>True</Private>
          <Paket>True</Paket>
        </Reference>
      </ItemGroup>
    </When>
    <When Condition="$(TargetFrameworkIdentifier) == '.NETStandard' And ($(TargetFrameworkVersion) == 'v1.3' Or $(TargetFrameworkVersion) == 'v1.4' Or $(TargetFrameworkVersion) == 'v1.5' Or $(TargetFrameworkVersion) == 'v1.6' Or $(TargetFrameworkVersion) == 'v2.0')">
      <ItemGroup>
        <Reference Include="System.IO.Compression.ZipFile">
          <HintPath>..\..\packages\System.IO.Compression.ZipFile\lib\netstandard1.3\System.IO.Compression.ZipFile.dll</HintPath>
          <Private>True</Private>
          <Paket>True</Paket>
        </Reference>
      </ItemGroup>
    </When>
  </Choose>
  <Choose>
    <When Condition="$(TargetFrameworkIdentifier) == '.NETFramework' And ($(TargetFrameworkVersion) == 'v4.6' Or $(TargetFrameworkVersion) == 'v4.6.1' Or $(TargetFrameworkVersion) == 'v4.6.2' Or $(TargetFrameworkVersion) == 'v4.6.3' Or $(TargetFrameworkVersion) == 'v4.7')">
      <ItemGroup>
        <Reference Include="System.IO.FileSystem">
          <HintPath>..\..\packages\System.IO.FileSystem\lib\net46\System.IO.FileSystem.dll</HintPath>
          <Private>True</Private>
          <Paket>True</Paket>
        </Reference>
      </ItemGroup>
    </When>
    <When Condition="$(TargetFrameworkIdentifier) == '.NETStandard' And ($(TargetFrameworkVersion) == 'v1.3' Or $(TargetFrameworkVersion) == 'v1.4' Or $(TargetFrameworkVersion) == 'v1.5' Or $(TargetFrameworkVersion) == 'v1.6' Or $(TargetFrameworkVersion) == 'v2.0')">
      <ItemGroup>
        <Reference Include="System.IO.FileSystem">
          <HintPath>..\..\packages\System.IO.FileSystem\ref\netstandard1.3\System.IO.FileSystem.dll</HintPath>
          <Private>False</Private>
          <Paket>True</Paket>
        </Reference>
      </ItemGroup>
    </When>
  </Choose>
  <Choose>
    <When Condition="$(TargetFrameworkIdentifier) == '.NETFramework' And ($(TargetFrameworkVersion) == 'v4.6' Or $(TargetFrameworkVersion) == 'v4.6.1' Or $(TargetFrameworkVersion) == 'v4.6.2' Or $(TargetFrameworkVersion) == 'v4.6.3' Or $(TargetFrameworkVersion) == 'v4.7')">
      <ItemGroup>
        <Reference Include="System.IO.FileSystem.Primitives">
          <HintPath>..\..\packages\System.IO.FileSystem.Primitives\lib\net46\System.IO.FileSystem.Primitives.dll</HintPath>
          <Private>True</Private>
          <Paket>True</Paket>
        </Reference>
      </ItemGroup>
    </When>
    <When Condition="$(TargetFrameworkIdentifier) == '.NETStandard' And ($(TargetFrameworkVersion) == 'v1.3' Or $(TargetFrameworkVersion) == 'v1.4' Or $(TargetFrameworkVersion) == 'v1.5' Or $(TargetFrameworkVersion) == 'v1.6' Or $(TargetFrameworkVersion) == 'v2.0')">
      <ItemGroup>
        <Reference Include="System.IO.FileSystem.Primitives">
          <HintPath>..\..\packages\System.IO.FileSystem.Primitives\lib\netstandard1.3\System.IO.FileSystem.Primitives.dll</HintPath>
          <Private>True</Private>
          <Paket>True</Paket>
        </Reference>
      </ItemGroup>
    </When>
  </Choose>
  <Choose>
    <When Condition="$(TargetFrameworkIdentifier) == '.NETFramework' And ($(TargetFrameworkVersion) == 'v4.6.3' Or $(TargetFrameworkVersion) == 'v4.7')">
      <ItemGroup>
        <Reference Include="System.Linq">
          <HintPath>..\..\packages\System.Linq\lib\net463\System.Linq.dll</HintPath>
          <Private>True</Private>
          <Paket>True</Paket>
        </Reference>
      </ItemGroup>
    </When>
    <When Condition="($(TargetFrameworkIdentifier) == '.NETStandard' And ($(TargetFrameworkVersion) == 'v1.0' Or $(TargetFrameworkVersion) == 'v1.3' Or $(TargetFrameworkVersion) == 'v1.4' Or $(TargetFrameworkVersion) == 'v1.5')) Or ($(TargetFrameworkIdentifier) == 'WindowsPhone' And $(TargetFrameworkVersion) == 'v8.1')">
      <ItemGroup>
        <Reference Include="System.Linq">
          <HintPath>..\..\packages\System.Linq\ref\netstandard1.0\System.Linq.dll</HintPath>
          <Private>False</Private>
          <Paket>True</Paket>
        </Reference>
      </ItemGroup>
    </When>
    <When Condition="$(TargetFrameworkIdentifier) == '.NETStandard' And ($(TargetFrameworkVersion) == 'v1.6' Or $(TargetFrameworkVersion) == 'v2.0')">
      <ItemGroup>
        <Reference Include="System.Linq">
          <HintPath>..\..\packages\System.Linq\lib\netstandard1.6\System.Linq.dll</HintPath>
          <Private>True</Private>
          <Paket>True</Paket>
        </Reference>
      </ItemGroup>
    </When>
  </Choose>
  <Choose>
    <When Condition="$(TargetFrameworkIdentifier) == '.NETFramework' And ($(TargetFrameworkVersion) == 'v4.6.3' Or $(TargetFrameworkVersion) == 'v4.7')">
      <ItemGroup>
        <Reference Include="System.Linq.Expressions">
          <HintPath>..\..\packages\System.Linq.Expressions\lib\net463\System.Linq.Expressions.dll</HintPath>
          <Private>True</Private>
          <Paket>True</Paket>
        </Reference>
      </ItemGroup>
    </When>
    <When Condition="($(TargetFrameworkIdentifier) == '.NETStandard' And $(TargetFrameworkVersion) == 'v1.0') Or ($(TargetFrameworkIdentifier) == 'WindowsPhone' And $(TargetFrameworkVersion) == 'v8.1')">
      <ItemGroup>
        <Reference Include="System.Linq.Expressions">
          <HintPath>..\..\packages\System.Linq.Expressions\ref\netstandard1.0\System.Linq.Expressions.dll</HintPath>
          <Private>False</Private>
          <Paket>True</Paket>
        </Reference>
      </ItemGroup>
    </When>
    <When Condition="$(TargetFrameworkIdentifier) == '.NETStandard' And ($(TargetFrameworkVersion) == 'v1.3' Or $(TargetFrameworkVersion) == 'v1.4' Or $(TargetFrameworkVersion) == 'v1.5')">
      <ItemGroup>
        <Reference Include="System.Linq.Expressions">
          <HintPath>..\..\packages\System.Linq.Expressions\ref\netstandard1.3\System.Linq.Expressions.dll</HintPath>
          <Private>False</Private>
          <Paket>True</Paket>
        </Reference>
      </ItemGroup>
    </When>
    <When Condition="($(TargetFrameworkIdentifier) == '.NETStandard' And ($(TargetFrameworkVersion) == 'v1.6' Or $(TargetFrameworkVersion) == 'v2.0')) Or ($(TargetFrameworkIdentifier) == '.NETCoreApp' And ($(TargetFrameworkVersion) == 'v1.0' Or $(TargetFrameworkVersion) == 'v1.1'))">
      <ItemGroup>
        <Reference Include="System.Linq.Expressions">
          <HintPath>..\..\packages\System.Linq.Expressions\lib\netstandard1.6\System.Linq.Expressions.dll</HintPath>
          <Private>True</Private>
          <Paket>True</Paket>
        </Reference>
      </ItemGroup>
    </When>
  </Choose>
  <Choose>
    <When Condition="($(TargetFrameworkIdentifier) == '.NETStandard' And ($(TargetFrameworkVersion) == 'v1.6' Or $(TargetFrameworkVersion) == 'v2.0')) Or ($(TargetFrameworkIdentifier) == '.NETCoreApp' And ($(TargetFrameworkVersion) == 'v1.0' Or $(TargetFrameworkVersion) == 'v1.1'))">
      <ItemGroup>
        <Reference Include="System.Linq.Queryable">
          <HintPath>..\..\packages\System.Linq.Queryable\lib\netstandard1.3\System.Linq.Queryable.dll</HintPath>
          <Private>True</Private>
          <Paket>True</Paket>
        </Reference>
      </ItemGroup>
    </When>
  </Choose>
  <Choose>
    <When Condition="$(TargetFrameworkIdentifier) == '.NETFramework' And ($(TargetFrameworkVersion) == 'v4.6.3' Or $(TargetFrameworkVersion) == 'v4.7')">
      <ItemGroup>
        <Reference Include="System.Net.Http">
          <HintPath>..\..\packages\System.Net.Http\lib\net46\System.Net.Http.dll</HintPath>
          <Private>True</Private>
          <Paket>True</Paket>
        </Reference>
      </ItemGroup>
    </When>
  </Choose>
  <Choose>
    <When Condition="($(TargetFrameworkIdentifier) == '.NETStandard' And $(TargetFrameworkVersion) == 'v1.0') Or ($(TargetFrameworkIdentifier) == 'WindowsPhone' And $(TargetFrameworkVersion) == 'v8.1')">
      <ItemGroup>
        <Reference Include="System.Net.Primitives">
          <HintPath>..\..\packages\System.Net.Primitives\ref\netstandard1.0\System.Net.Primitives.dll</HintPath>
          <Private>False</Private>
          <Paket>True</Paket>
        </Reference>
      </ItemGroup>
    </When>
    <When Condition="$(TargetFrameworkIdentifier) == '.NETStandard' And ($(TargetFrameworkVersion) == 'v1.3' Or $(TargetFrameworkVersion) == 'v1.4' Or $(TargetFrameworkVersion) == 'v1.5' Or $(TargetFrameworkVersion) == 'v1.6' Or $(TargetFrameworkVersion) == 'v2.0')">
      <ItemGroup>
        <Reference Include="System.Net.Primitives">
          <HintPath>..\..\packages\System.Net.Primitives\ref\netstandard1.3\System.Net.Primitives.dll</HintPath>
          <Private>False</Private>
          <Paket>True</Paket>
        </Reference>
      </ItemGroup>
    </When>
  </Choose>
  <Choose>
    <When Condition="$(TargetFrameworkIdentifier) == '.NETFramework' And ($(TargetFrameworkVersion) == 'v4.6.3' Or $(TargetFrameworkVersion) == 'v4.7')">
      <ItemGroup>
        <Reference Include="System.Net.Sockets">
          <HintPath>..\..\packages\System.Net.Sockets\lib\net46\System.Net.Sockets.dll</HintPath>
          <Private>True</Private>
          <Paket>True</Paket>
        </Reference>
      </ItemGroup>
    </When>
    <When Condition="$(TargetFrameworkIdentifier) == '.NETStandard' And ($(TargetFrameworkVersion) == 'v1.3' Or $(TargetFrameworkVersion) == 'v1.4' Or $(TargetFrameworkVersion) == 'v1.5' Or $(TargetFrameworkVersion) == 'v1.6' Or $(TargetFrameworkVersion) == 'v2.0')">
      <ItemGroup>
        <Reference Include="System.Net.Sockets">
          <HintPath>..\..\packages\System.Net.Sockets\ref\netstandard1.3\System.Net.Sockets.dll</HintPath>
          <Private>False</Private>
          <Paket>True</Paket>
        </Reference>
      </ItemGroup>
    </When>
  </Choose>
  <Choose>
    <When Condition="($(TargetFrameworkIdentifier) == '.NETStandard' And $(TargetFrameworkVersion) == 'v1.0') Or ($(TargetFrameworkIdentifier) == 'WindowsPhone' And $(TargetFrameworkVersion) == 'v8.1')">
      <ItemGroup>
        <Reference Include="System.ObjectModel">
          <HintPath>..\..\packages\System.ObjectModel\ref\netstandard1.0\System.ObjectModel.dll</HintPath>
          <Private>False</Private>
          <Paket>True</Paket>
        </Reference>
      </ItemGroup>
    </When>
    <When Condition="$(TargetFrameworkIdentifier) == '.NETStandard' And ($(TargetFrameworkVersion) == 'v1.3' Or $(TargetFrameworkVersion) == 'v1.4' Or $(TargetFrameworkVersion) == 'v1.5' Or $(TargetFrameworkVersion) == 'v1.6' Or $(TargetFrameworkVersion) == 'v2.0')">
      <ItemGroup>
        <Reference Include="System.ObjectModel">
          <HintPath>..\..\packages\System.ObjectModel\lib\netstandard1.3\System.ObjectModel.dll</HintPath>
          <Private>True</Private>
          <Paket>True</Paket>
        </Reference>
      </ItemGroup>
    </When>
  </Choose>
  <Choose>
    <When Condition="$(TargetFrameworkIdentifier) == '.NETFramework' And ($(TargetFrameworkVersion) == 'v4.6.2' Or $(TargetFrameworkVersion) == 'v4.6.3' Or $(TargetFrameworkVersion) == 'v4.7')">
      <ItemGroup>
        <Reference Include="System.Reflection">
          <HintPath>..\..\packages\System.Reflection\lib\net462\System.Reflection.dll</HintPath>
          <Private>True</Private>
          <Paket>True</Paket>
        </Reference>
      </ItemGroup>
    </When>
    <When Condition="$(TargetFrameworkIdentifier) == '.NETStandard' And ($(TargetFrameworkVersion) == 'v1.0' Or $(TargetFrameworkVersion) == 'v1.1' Or $(TargetFrameworkVersion) == 'v1.2')">
      <ItemGroup>
        <Reference Include="System.Reflection">
          <HintPath>..\..\packages\System.Reflection\ref\netstandard1.0\System.Reflection.dll</HintPath>
          <Private>False</Private>
          <Paket>True</Paket>
        </Reference>
      </ItemGroup>
    </When>
    <When Condition="$(TargetFrameworkIdentifier) == '.NETStandard' And ($(TargetFrameworkVersion) == 'v1.3' Or $(TargetFrameworkVersion) == 'v1.4')">
      <ItemGroup>
        <Reference Include="System.Reflection">
          <HintPath>..\..\packages\System.Reflection\ref\netstandard1.3\System.Reflection.dll</HintPath>
          <Private>False</Private>
          <Paket>True</Paket>
        </Reference>
      </ItemGroup>
    </When>
    <When Condition="$(TargetFrameworkIdentifier) == '.NETStandard' And ($(TargetFrameworkVersion) == 'v1.5' Or $(TargetFrameworkVersion) == 'v1.6' Or $(TargetFrameworkVersion) == 'v2.0')">
      <ItemGroup>
        <Reference Include="System.Reflection">
          <HintPath>..\..\packages\System.Reflection\ref\netstandard1.5\System.Reflection.dll</HintPath>
          <Private>False</Private>
          <Paket>True</Paket>
        </Reference>
      </ItemGroup>
    </When>
  </Choose>
  <Choose>
    <When Condition="($(TargetFrameworkIdentifier) == '.NETStandard' And ($(TargetFrameworkVersion) == 'v1.0' Or $(TargetFrameworkVersion) == 'v1.3' Or $(TargetFrameworkVersion) == 'v1.4' Or $(TargetFrameworkVersion) == 'v1.5' Or $(TargetFrameworkVersion) == 'v1.6' Or $(TargetFrameworkVersion) == 'v2.0')) Or ($(TargetFrameworkIdentifier) == 'WindowsPhone' And $(TargetFrameworkVersion) == 'v8.1')">
      <ItemGroup>
        <Reference Include="System.Reflection.Extensions">
          <HintPath>..\..\packages\System.Reflection.Extensions\ref\netstandard1.0\System.Reflection.Extensions.dll</HintPath>
          <Private>False</Private>
          <Paket>True</Paket>
        </Reference>
      </ItemGroup>
    </When>
  </Choose>
  <Choose>
    <When Condition="($(TargetFrameworkIdentifier) == '.NETStandard' And ($(TargetFrameworkVersion) == 'v1.0' Or $(TargetFrameworkVersion) == 'v1.3' Or $(TargetFrameworkVersion) == 'v1.4' Or $(TargetFrameworkVersion) == 'v1.5' Or $(TargetFrameworkVersion) == 'v1.6' Or $(TargetFrameworkVersion) == 'v2.0')) Or ($(TargetFrameworkIdentifier) == 'WindowsPhone' And $(TargetFrameworkVersion) == 'v8.1')">
      <ItemGroup>
        <Reference Include="System.Reflection.Primitives">
          <HintPath>..\..\packages\System.Reflection.Primitives\ref\netstandard1.0\System.Reflection.Primitives.dll</HintPath>
          <Private>False</Private>
          <Paket>True</Paket>
        </Reference>
      </ItemGroup>
    </When>
  </Choose>
  <Choose>
    <When Condition="$(TargetFrameworkIdentifier) == '.NETStandard' And ($(TargetFrameworkVersion) == 'v1.3' Or $(TargetFrameworkVersion) == 'v1.4')">
      <ItemGroup>
        <Reference Include="System.Reflection.TypeExtensions">
          <HintPath>..\..\packages\System.Reflection.TypeExtensions\ref\netstandard1.3\System.Reflection.TypeExtensions.dll</HintPath>
          <Private>False</Private>
          <Paket>True</Paket>
        </Reference>
      </ItemGroup>
    </When>
    <When Condition="($(TargetFrameworkIdentifier) == '.NETStandard' And ($(TargetFrameworkVersion) == 'v1.5' Or $(TargetFrameworkVersion) == 'v1.6' Or $(TargetFrameworkVersion) == 'v2.0')) Or ($(TargetFrameworkIdentifier) == '.NETCoreApp' And ($(TargetFrameworkVersion) == 'v1.0' Or $(TargetFrameworkVersion) == 'v1.1'))">
      <ItemGroup>
        <Reference Include="System.Reflection.TypeExtensions">
          <HintPath>..\..\packages\System.Reflection.TypeExtensions\lib\netstandard1.5\System.Reflection.TypeExtensions.dll</HintPath>
          <Private>True</Private>
          <Paket>True</Paket>
        </Reference>
      </ItemGroup>
    </When>
  </Choose>
  <Choose>
    <When Condition="$(TargetFrameworkIdentifier) == '.NETFramework' And ($(TargetFrameworkVersion) == 'v4.5' Or $(TargetFrameworkVersion) == 'v4.5.1' Or $(TargetFrameworkVersion) == 'v4.5.2' Or $(TargetFrameworkVersion) == 'v4.5.3' Or $(TargetFrameworkVersion) == 'v4.6' Or $(TargetFrameworkVersion) == 'v4.6.1')">
      <ItemGroup>
        <Reference Include="System.ComponentModel.Composition">
          <Paket>True</Paket>
        </Reference>
      </ItemGroup>
    </When>
    <When Condition="$(TargetFrameworkIdentifier) == '.NETFramework' And ($(TargetFrameworkVersion) == 'v4.6.2' Or $(TargetFrameworkVersion) == 'v4.6.3' Or $(TargetFrameworkVersion) == 'v4.7')">
      <ItemGroup>
        <Reference Include="System.ComponentModel.Composition">
          <Paket>True</Paket>
        </Reference>
        <Reference Include="System.Runtime">
          <HintPath>..\..\packages\System.Runtime\lib\net462\System.Runtime.dll</HintPath>
          <Private>True</Private>
          <Paket>True</Paket>
        </Reference>
      </ItemGroup>
    </When>
    <When Condition="$(TargetFrameworkIdentifier) == '.NETStandard' And ($(TargetFrameworkVersion) == 'v1.0' Or $(TargetFrameworkVersion) == 'v1.1')">
      <ItemGroup>
        <Reference Include="System.Runtime">
          <HintPath>..\..\packages\System.Runtime\ref\netstandard1.0\System.Runtime.dll</HintPath>
          <Private>False</Private>
          <Paket>True</Paket>
        </Reference>
      </ItemGroup>
    </When>
    <When Condition="$(TargetFrameworkIdentifier) == '.NETStandard' And $(TargetFrameworkVersion) == 'v1.2'">
      <ItemGroup>
        <Reference Include="System.Runtime">
          <HintPath>..\..\packages\System.Runtime\ref\netstandard1.2\System.Runtime.dll</HintPath>
          <Private>False</Private>
          <Paket>True</Paket>
        </Reference>
      </ItemGroup>
    </When>
    <When Condition="$(TargetFrameworkIdentifier) == '.NETStandard' And ($(TargetFrameworkVersion) == 'v1.3' Or $(TargetFrameworkVersion) == 'v1.4')">
      <ItemGroup>
        <Reference Include="System.Runtime">
          <HintPath>..\..\packages\System.Runtime\ref\netstandard1.3\System.Runtime.dll</HintPath>
          <Private>False</Private>
          <Paket>True</Paket>
        </Reference>
      </ItemGroup>
    </When>
    <When Condition="$(TargetFrameworkIdentifier) == '.NETStandard' And ($(TargetFrameworkVersion) == 'v1.5' Or $(TargetFrameworkVersion) == 'v1.6' Or $(TargetFrameworkVersion) == 'v2.0')">
      <ItemGroup>
        <Reference Include="System.Runtime">
          <HintPath>..\..\packages\System.Runtime\ref\netstandard1.5\System.Runtime.dll</HintPath>
          <Private>False</Private>
          <Paket>True</Paket>
        </Reference>
      </ItemGroup>
    </When>
  </Choose>
  <Choose>
    <When Condition="$(TargetFrameworkIdentifier) == '.NETFramework' And ($(TargetFrameworkVersion) == 'v4.6.2' Or $(TargetFrameworkVersion) == 'v4.6.3' Or $(TargetFrameworkVersion) == 'v4.7')">
      <ItemGroup>
        <Reference Include="System.Runtime.Extensions">
          <HintPath>..\..\packages\System.Runtime.Extensions\lib\net462\System.Runtime.Extensions.dll</HintPath>
          <Private>True</Private>
          <Paket>True</Paket>
        </Reference>
      </ItemGroup>
    </When>
    <When Condition="($(TargetFrameworkIdentifier) == '.NETStandard' And $(TargetFrameworkVersion) == 'v1.0') Or ($(TargetFrameworkIdentifier) == 'WindowsPhone' And $(TargetFrameworkVersion) == 'v8.1')">
      <ItemGroup>
        <Reference Include="System.Runtime.Extensions">
          <HintPath>..\..\packages\System.Runtime.Extensions\ref\netstandard1.0\System.Runtime.Extensions.dll</HintPath>
          <Private>False</Private>
          <Paket>True</Paket>
        </Reference>
      </ItemGroup>
    </When>
    <When Condition="$(TargetFrameworkIdentifier) == '.NETStandard' And ($(TargetFrameworkVersion) == 'v1.3' Or $(TargetFrameworkVersion) == 'v1.4')">
      <ItemGroup>
        <Reference Include="System.Runtime.Extensions">
          <HintPath>..\..\packages\System.Runtime.Extensions\ref\netstandard1.3\System.Runtime.Extensions.dll</HintPath>
          <Private>False</Private>
          <Paket>True</Paket>
        </Reference>
      </ItemGroup>
    </When>
    <When Condition="$(TargetFrameworkIdentifier) == '.NETStandard' And ($(TargetFrameworkVersion) == 'v1.5' Or $(TargetFrameworkVersion) == 'v1.6' Or $(TargetFrameworkVersion) == 'v2.0')">
      <ItemGroup>
        <Reference Include="System.Runtime.Extensions">
          <HintPath>..\..\packages\System.Runtime.Extensions\ref\netstandard1.5\System.Runtime.Extensions.dll</HintPath>
          <Private>False</Private>
          <Paket>True</Paket>
        </Reference>
      </ItemGroup>
    </When>
  </Choose>
  <Choose>
    <When Condition="$(TargetFrameworkIdentifier) == '.NETStandard' And ($(TargetFrameworkVersion) == 'v1.3' Or $(TargetFrameworkVersion) == 'v1.4' Or $(TargetFrameworkVersion) == 'v1.5' Or $(TargetFrameworkVersion) == 'v1.6' Or $(TargetFrameworkVersion) == 'v2.0')">
      <ItemGroup>
        <Reference Include="System.Runtime.Handles">
          <HintPath>..\..\packages\System.Runtime.Handles\ref\netstandard1.3\System.Runtime.Handles.dll</HintPath>
          <Private>False</Private>
          <Paket>True</Paket>
        </Reference>
      </ItemGroup>
    </When>
  </Choose>
  <Choose>
    <When Condition="$(TargetFrameworkIdentifier) == '.NETFramework' And $(TargetFrameworkVersion) == 'v4.6.2'">
      <ItemGroup>
        <Reference Include="System.Runtime.InteropServices">
          <HintPath>..\..\packages\System.Runtime.InteropServices\lib\net462\System.Runtime.InteropServices.dll</HintPath>
          <Private>True</Private>
          <Paket>True</Paket>
        </Reference>
      </ItemGroup>
    </When>
    <When Condition="$(TargetFrameworkIdentifier) == '.NETFramework' And ($(TargetFrameworkVersion) == 'v4.6.3' Or $(TargetFrameworkVersion) == 'v4.7')">
      <ItemGroup>
        <Reference Include="System.Runtime.InteropServices">
          <HintPath>..\..\packages\System.Runtime.InteropServices\lib\net463\System.Runtime.InteropServices.dll</HintPath>
          <Private>True</Private>
          <Paket>True</Paket>
        </Reference>
      </ItemGroup>
    </When>
    <When Condition="$(TargetFrameworkIdentifier) == '.NETStandard' And ($(TargetFrameworkVersion) == 'v1.3' Or $(TargetFrameworkVersion) == 'v1.4')">
      <ItemGroup>
        <Reference Include="System.Runtime.InteropServices">
          <HintPath>..\..\packages\System.Runtime.InteropServices\ref\netstandard1.3\System.Runtime.InteropServices.dll</HintPath>
          <Private>False</Private>
          <Paket>True</Paket>
        </Reference>
      </ItemGroup>
    </When>
    <When Condition="$(TargetFrameworkIdentifier) == '.NETStandard' And ($(TargetFrameworkVersion) == 'v1.5' Or $(TargetFrameworkVersion) == 'v1.6' Or $(TargetFrameworkVersion) == 'v2.0')">
      <ItemGroup>
        <Reference Include="System.Runtime.InteropServices">
          <HintPath>..\..\packages\System.Runtime.InteropServices\ref\netstandard1.5\System.Runtime.InteropServices.dll</HintPath>
          <Private>False</Private>
          <Paket>True</Paket>
        </Reference>
      </ItemGroup>
    </When>
  </Choose>
  <Choose>
    <When Condition="$(TargetFrameworkIdentifier) == '.NETFramework' And ($(TargetFrameworkVersion) == 'v4.6.3' Or $(TargetFrameworkVersion) == 'v4.7')">
      <ItemGroup>
        <Reference Include="System.Runtime.InteropServices.RuntimeInformation">
          <HintPath>..\..\packages\System.Runtime.InteropServices.RuntimeInformation\lib\net45\System.Runtime.InteropServices.RuntimeInformation.dll</HintPath>
          <Private>True</Private>
          <Paket>True</Paket>
        </Reference>
      </ItemGroup>
    </When>
    <When Condition="$(TargetFrameworkIdentifier) == '.NETStandard' And ($(TargetFrameworkVersion) == 'v1.3' Or $(TargetFrameworkVersion) == 'v1.4' Or $(TargetFrameworkVersion) == 'v1.5' Or $(TargetFrameworkVersion) == 'v1.6' Or $(TargetFrameworkVersion) == 'v2.0')">
      <ItemGroup>
        <Reference Include="System.Runtime.InteropServices.RuntimeInformation">
          <HintPath>..\..\packages\System.Runtime.InteropServices.RuntimeInformation\lib\netstandard1.1\System.Runtime.InteropServices.RuntimeInformation.dll</HintPath>
          <Private>True</Private>
          <Paket>True</Paket>
        </Reference>
      </ItemGroup>
    </When>
    <When Condition="($(TargetFrameworkIdentifier) == '.NETStandard' And ($(TargetFrameworkVersion) == 'v1.3' Or $(TargetFrameworkVersion) == 'v1.4' Or $(TargetFrameworkVersion) == 'v1.5' Or $(TargetFrameworkVersion) == 'v1.6' Or $(TargetFrameworkVersion) == 'v2.0')) Or ($(TargetFrameworkIdentifier) == '.NETFramework' And ($(TargetFrameworkVersion) == 'v4.6.3' Or $(TargetFrameworkVersion) == 'v4.7'))">
      <ItemGroup>
        <Reference Include="System.Runtime.InteropServices.RuntimeInformation">
          <HintPath>..\..\packages\System.Runtime.InteropServices.RuntimeInformation\ref\netstandard1.1\System.Runtime.InteropServices.RuntimeInformation.dll</HintPath>
          <Private>False</Private>
          <Paket>True</Paket>
        </Reference>
      </ItemGroup>
    </When>
  </Choose>
  <Choose>
    <When Condition="$(TargetFrameworkIdentifier) == '.NETStandard' And ($(TargetFrameworkVersion) == 'v1.3' Or $(TargetFrameworkVersion) == 'v1.4' Or $(TargetFrameworkVersion) == 'v1.5' Or $(TargetFrameworkVersion) == 'v1.6' Or $(TargetFrameworkVersion) == 'v2.0')">
      <ItemGroup>
        <Reference Include="System.Runtime.Numerics">
          <HintPath>..\..\packages\System.Runtime.Numerics\lib\netstandard1.3\System.Runtime.Numerics.dll</HintPath>
          <Private>True</Private>
          <Paket>True</Paket>
        </Reference>
      </ItemGroup>
    </When>
  </Choose>
  <Choose>
    <When Condition="$(TargetFrameworkIdentifier) == '.NETStandard' And ($(TargetFrameworkVersion) == 'v1.3' Or $(TargetFrameworkVersion) == 'v1.4' Or $(TargetFrameworkVersion) == 'v1.5' Or $(TargetFrameworkVersion) == 'v1.6' Or $(TargetFrameworkVersion) == 'v2.0')">
      <ItemGroup>
        <Reference Include="System.Runtime.Serialization.Formatters">
          <HintPath>..\..\packages\System.Runtime.Serialization.Formatters\ref\netstandard1.3\System.Runtime.Serialization.Formatters.dll</HintPath>
          <Private>False</Private>
          <Paket>True</Paket>
        </Reference>
      </ItemGroup>
    </When>
    <When Condition="$(TargetFrameworkIdentifier) == '.NETStandard' And ($(TargetFrameworkVersion) == 'v1.4' Or $(TargetFrameworkVersion) == 'v1.5' Or $(TargetFrameworkVersion) == 'v1.6' Or $(TargetFrameworkVersion) == 'v2.0')">
      <ItemGroup>
        <Reference Include="System.Runtime.Serialization.Formatters">
          <HintPath>..\..\packages\System.Runtime.Serialization.Formatters\lib\netstandard1.4\System.Runtime.Serialization.Formatters.dll</HintPath>
          <Private>True</Private>
          <Paket>True</Paket>
        </Reference>
      </ItemGroup>
    </When>
  </Choose>
  <Choose>
    <When Condition="($(TargetFrameworkIdentifier) == '.NETStandard' And $(TargetFrameworkVersion) == 'v1.0') Or ($(TargetFrameworkIdentifier) == 'WindowsPhone' And $(TargetFrameworkVersion) == 'v8.1')">
      <ItemGroup>
        <Reference Include="System.Runtime.Serialization.Primitives">
          <HintPath>..\..\packages\System.Runtime.Serialization.Primitives\ref\netstandard1.0\System.Runtime.Serialization.Primitives.dll</HintPath>
          <Private>False</Private>
          <Paket>True</Paket>
        </Reference>
      </ItemGroup>
    </When>
    <When Condition="$(TargetFrameworkIdentifier) == '.NETStandard' And ($(TargetFrameworkVersion) == 'v1.3' Or $(TargetFrameworkVersion) == 'v1.4' Or $(TargetFrameworkVersion) == 'v1.5' Or $(TargetFrameworkVersion) == 'v1.6' Or $(TargetFrameworkVersion) == 'v2.0')">
      <ItemGroup>
        <Reference Include="System.Runtime.Serialization.Primitives">
          <HintPath>..\..\packages\System.Runtime.Serialization.Primitives\lib\netstandard1.3\System.Runtime.Serialization.Primitives.dll</HintPath>
          <Private>True</Private>
          <Paket>True</Paket>
        </Reference>
      </ItemGroup>
    </When>
  </Choose>
  <Choose>
    <When Condition="$(TargetFrameworkIdentifier) == '.NETFramework' And $(TargetFrameworkVersion) == 'v4.6'">
      <ItemGroup>
        <Reference Include="System.Security.Cryptography.Algorithms">
          <HintPath>..\..\packages\System.Security.Cryptography.Algorithms\lib\net46\System.Security.Cryptography.Algorithms.dll</HintPath>
          <Private>True</Private>
          <Paket>True</Paket>
        </Reference>
      </ItemGroup>
    </When>
    <When Condition="$(TargetFrameworkIdentifier) == '.NETFramework' And ($(TargetFrameworkVersion) == 'v4.6.1' Or $(TargetFrameworkVersion) == 'v4.6.2')">
      <ItemGroup>
        <Reference Include="System.Security.Cryptography.Algorithms">
          <HintPath>..\..\packages\System.Security.Cryptography.Algorithms\lib\net461\System.Security.Cryptography.Algorithms.dll</HintPath>
          <Private>True</Private>
          <Paket>True</Paket>
        </Reference>
      </ItemGroup>
    </When>
    <When Condition="$(TargetFrameworkIdentifier) == '.NETFramework' And ($(TargetFrameworkVersion) == 'v4.6.3' Or $(TargetFrameworkVersion) == 'v4.7')">
      <ItemGroup>
        <Reference Include="System.Security.Cryptography.Algorithms">
          <HintPath>..\..\packages\System.Security.Cryptography.Algorithms\lib\net463\System.Security.Cryptography.Algorithms.dll</HintPath>
          <Private>True</Private>
          <Paket>True</Paket>
        </Reference>
      </ItemGroup>
    </When>
    <When Condition="$(TargetFrameworkIdentifier) == '.NETStandard' And $(TargetFrameworkVersion) == 'v1.3'">
      <ItemGroup>
        <Reference Include="System.Security.Cryptography.Algorithms">
          <HintPath>..\..\packages\System.Security.Cryptography.Algorithms\ref\netstandard1.3\System.Security.Cryptography.Algorithms.dll</HintPath>
          <Private>False</Private>
          <Paket>True</Paket>
        </Reference>
      </ItemGroup>
    </When>
    <When Condition="$(TargetFrameworkIdentifier) == '.NETStandard' And ($(TargetFrameworkVersion) == 'v1.4' Or $(TargetFrameworkVersion) == 'v1.5')">
      <ItemGroup>
        <Reference Include="System.Security.Cryptography.Algorithms">
          <HintPath>..\..\packages\System.Security.Cryptography.Algorithms\ref\netstandard1.4\System.Security.Cryptography.Algorithms.dll</HintPath>
          <Private>False</Private>
          <Paket>True</Paket>
        </Reference>
      </ItemGroup>
    </When>
    <When Condition="($(TargetFrameworkIdentifier) == '.NETStandard' And ($(TargetFrameworkVersion) == 'v1.6' Or $(TargetFrameworkVersion) == 'v2.0')) Or ($(TargetFrameworkIdentifier) == '.NETCoreApp' And ($(TargetFrameworkVersion) == 'v1.0' Or $(TargetFrameworkVersion) == 'v1.1' Or $(TargetFrameworkVersion) == 'v2.0'))">
      <ItemGroup>
        <Reference Include="System.Security.Cryptography.Algorithms">
          <HintPath>..\..\packages\System.Security.Cryptography.Algorithms\ref\netstandard1.6\System.Security.Cryptography.Algorithms.dll</HintPath>
          <Private>False</Private>
          <Paket>True</Paket>
        </Reference>
      </ItemGroup>
    </When>
  </Choose>
  <Choose>
    <When Condition="$(TargetFrameworkIdentifier) == '.NETStandard' And ($(TargetFrameworkVersion) == 'v1.3' Or $(TargetFrameworkVersion) == 'v1.4' Or $(TargetFrameworkVersion) == 'v1.5' Or $(TargetFrameworkVersion) == 'v1.6' Or $(TargetFrameworkVersion) == 'v2.0')">
      <ItemGroup>
        <Reference Include="System.Security.Cryptography.Csp">
          <HintPath>..\..\packages\System.Security.Cryptography.Csp\ref\netstandard1.3\System.Security.Cryptography.Csp.dll</HintPath>
          <Private>False</Private>
          <Paket>True</Paket>
        </Reference>
      </ItemGroup>
    </When>
  </Choose>
  <Choose>
    <When Condition="$(TargetFrameworkIdentifier) == '.NETFramework' And ($(TargetFrameworkVersion) == 'v4.6.3' Or $(TargetFrameworkVersion) == 'v4.7')">
      <ItemGroup>
        <Reference Include="System.Security.Cryptography.Encoding">
          <HintPath>..\..\packages\System.Security.Cryptography.Encoding\lib\net46\System.Security.Cryptography.Encoding.dll</HintPath>
          <Private>True</Private>
          <Paket>True</Paket>
        </Reference>
      </ItemGroup>
    </When>
    <When Condition="($(TargetFrameworkIdentifier) == '.NETStandard' And ($(TargetFrameworkVersion) == 'v1.3' Or $(TargetFrameworkVersion) == 'v1.4' Or $(TargetFrameworkVersion) == 'v1.5' Or $(TargetFrameworkVersion) == 'v1.6' Or $(TargetFrameworkVersion) == 'v2.0')) Or ($(TargetFrameworkIdentifier) == '.NETCoreApp' And ($(TargetFrameworkVersion) == 'v1.0' Or $(TargetFrameworkVersion) == 'v1.1'))">
      <ItemGroup>
        <Reference Include="System.Security.Cryptography.Encoding">
          <HintPath>..\..\packages\System.Security.Cryptography.Encoding\ref\netstandard1.3\System.Security.Cryptography.Encoding.dll</HintPath>
          <Private>False</Private>
          <Paket>True</Paket>
        </Reference>
      </ItemGroup>
    </When>
  </Choose>
  <Choose>
    <When Condition="($(TargetFrameworkIdentifier) == '.NETStandard' And ($(TargetFrameworkVersion) == 'v1.6' Or $(TargetFrameworkVersion) == 'v2.0')) Or ($(TargetFrameworkIdentifier) == '.NETFramework' And ($(TargetFrameworkVersion) == 'v4.6.3' Or $(TargetFrameworkVersion) == 'v4.7'))">
      <ItemGroup>
        <Reference Include="System.Security.Cryptography.OpenSsl">
          <HintPath>..\..\packages\System.Security.Cryptography.OpenSsl\lib\netstandard1.6\System.Security.Cryptography.OpenSsl.dll</HintPath>
          <Private>True</Private>
          <Paket>True</Paket>
        </Reference>
      </ItemGroup>
    </When>
  </Choose>
  <Choose>
    <When Condition="$(TargetFrameworkIdentifier) == '.NETFramework' And ($(TargetFrameworkVersion) == 'v4.6' Or $(TargetFrameworkVersion) == 'v4.6.1' Or $(TargetFrameworkVersion) == 'v4.6.3' Or $(TargetFrameworkVersion) == 'v4.7')">
      <ItemGroup>
        <Reference Include="System.Security.Cryptography.Primitives">
          <HintPath>..\..\packages\System.Security.Cryptography.Primitives\lib\net46\System.Security.Cryptography.Primitives.dll</HintPath>
          <Private>True</Private>
          <Paket>True</Paket>
        </Reference>
      </ItemGroup>
    </When>
    <When Condition="($(TargetFrameworkIdentifier) == '.NETStandard' And ($(TargetFrameworkVersion) == 'v1.3' Or $(TargetFrameworkVersion) == 'v1.4' Or $(TargetFrameworkVersion) == 'v1.5' Or $(TargetFrameworkVersion) == 'v1.6' Or $(TargetFrameworkVersion) == 'v2.0')) Or ($(TargetFrameworkIdentifier) == '.NETCoreApp' And ($(TargetFrameworkVersion) == 'v1.0' Or $(TargetFrameworkVersion) == 'v1.1'))">
      <ItemGroup>
        <Reference Include="System.Security.Cryptography.Primitives">
          <HintPath>..\..\packages\System.Security.Cryptography.Primitives\lib\netstandard1.3\System.Security.Cryptography.Primitives.dll</HintPath>
          <Private>True</Private>
          <Paket>True</Paket>
        </Reference>
      </ItemGroup>
    </When>
  </Choose>
  <Choose>
    <When Condition="$(TargetFrameworkIdentifier) == '.NETFramework' And ($(TargetFrameworkVersion) == 'v4.6.3' Or $(TargetFrameworkVersion) == 'v4.7')">
      <ItemGroup>
        <Reference Include="System.Security.Cryptography.X509Certificates">
          <HintPath>..\..\packages\System.Security.Cryptography.X509Certificates\lib\net461\System.Security.Cryptography.X509Certificates.dll</HintPath>
          <Private>True</Private>
          <Paket>True</Paket>
        </Reference>
      </ItemGroup>
    </When>
    <When Condition="$(TargetFrameworkIdentifier) == '.NETStandard' And $(TargetFrameworkVersion) == 'v1.3'">
      <ItemGroup>
        <Reference Include="System.Security.Cryptography.X509Certificates">
          <HintPath>..\..\packages\System.Security.Cryptography.X509Certificates\ref\netstandard1.3\System.Security.Cryptography.X509Certificates.dll</HintPath>
          <Private>False</Private>
          <Paket>True</Paket>
        </Reference>
      </ItemGroup>
    </When>
    <When Condition="($(TargetFrameworkIdentifier) == '.NETStandard' And ($(TargetFrameworkVersion) == 'v1.4' Or $(TargetFrameworkVersion) == 'v1.5' Or $(TargetFrameworkVersion) == 'v1.6' Or $(TargetFrameworkVersion) == 'v2.0')) Or ($(TargetFrameworkIdentifier) == '.NETCoreApp' And ($(TargetFrameworkVersion) == 'v1.0' Or $(TargetFrameworkVersion) == 'v1.1'))">
      <ItemGroup>
        <Reference Include="System.Security.Cryptography.X509Certificates">
          <HintPath>..\..\packages\System.Security.Cryptography.X509Certificates\ref\netstandard1.4\System.Security.Cryptography.X509Certificates.dll</HintPath>
          <Private>False</Private>
          <Paket>True</Paket>
        </Reference>
      </ItemGroup>
    </When>
  </Choose>
  <Choose>
    <When Condition="($(TargetFrameworkIdentifier) == '.NETStandard' And $(TargetFrameworkVersion) == 'v1.0') Or ($(TargetFrameworkIdentifier) == 'WindowsPhone' And $(TargetFrameworkVersion) == 'v8.1')">
      <ItemGroup>
        <Reference Include="System.Text.Encoding">
          <HintPath>..\..\packages\System.Text.Encoding\ref\netstandard1.0\System.Text.Encoding.dll</HintPath>
          <Private>False</Private>
          <Paket>True</Paket>
        </Reference>
      </ItemGroup>
    </When>
    <When Condition="$(TargetFrameworkIdentifier) == '.NETStandard' And ($(TargetFrameworkVersion) == 'v1.3' Or $(TargetFrameworkVersion) == 'v1.4' Or $(TargetFrameworkVersion) == 'v1.5' Or $(TargetFrameworkVersion) == 'v1.6' Or $(TargetFrameworkVersion) == 'v2.0')">
      <ItemGroup>
        <Reference Include="System.Text.Encoding">
          <HintPath>..\..\packages\System.Text.Encoding\ref\netstandard1.3\System.Text.Encoding.dll</HintPath>
          <Private>False</Private>
          <Paket>True</Paket>
        </Reference>
      </ItemGroup>
    </When>
  </Choose>
  <Choose>
    <When Condition="($(TargetFrameworkIdentifier) == '.NETStandard' And $(TargetFrameworkVersion) == 'v1.0') Or ($(TargetFrameworkIdentifier) == 'WindowsPhone' And $(TargetFrameworkVersion) == 'v8.1')">
      <ItemGroup>
        <Reference Include="System.Text.Encoding.Extensions">
          <HintPath>..\..\packages\System.Text.Encoding.Extensions\ref\netstandard1.0\System.Text.Encoding.Extensions.dll</HintPath>
          <Private>False</Private>
          <Paket>True</Paket>
        </Reference>
      </ItemGroup>
    </When>
    <When Condition="$(TargetFrameworkIdentifier) == '.NETStandard' And ($(TargetFrameworkVersion) == 'v1.3' Or $(TargetFrameworkVersion) == 'v1.4' Or $(TargetFrameworkVersion) == 'v1.5' Or $(TargetFrameworkVersion) == 'v1.6' Or $(TargetFrameworkVersion) == 'v2.0')">
      <ItemGroup>
        <Reference Include="System.Text.Encoding.Extensions">
          <HintPath>..\..\packages\System.Text.Encoding.Extensions\ref\netstandard1.3\System.Text.Encoding.Extensions.dll</HintPath>
          <Private>False</Private>
          <Paket>True</Paket>
        </Reference>
      </ItemGroup>
    </When>
  </Choose>
  <Choose>
    <When Condition="$(TargetFrameworkIdentifier) == '.NETFramework' And ($(TargetFrameworkVersion) == 'v4.6.3' Or $(TargetFrameworkVersion) == 'v4.7')">
      <ItemGroup>
        <Reference Include="System.Text.RegularExpressions">
          <HintPath>..\..\packages\System.Text.RegularExpressions\lib\net463\System.Text.RegularExpressions.dll</HintPath>
          <Private>True</Private>
          <Paket>True</Paket>
        </Reference>
      </ItemGroup>
    </When>
    <When Condition="($(TargetFrameworkIdentifier) == '.NETStandard' And $(TargetFrameworkVersion) == 'v1.0') Or ($(TargetFrameworkIdentifier) == 'WindowsPhone' And $(TargetFrameworkVersion) == 'v8.1')">
      <ItemGroup>
        <Reference Include="System.Text.RegularExpressions">
          <HintPath>..\..\packages\System.Text.RegularExpressions\ref\netstandard1.0\System.Text.RegularExpressions.dll</HintPath>
          <Private>False</Private>
          <Paket>True</Paket>
        </Reference>
      </ItemGroup>
    </When>
    <When Condition="$(TargetFrameworkIdentifier) == '.NETStandard' And ($(TargetFrameworkVersion) == 'v1.3' Or $(TargetFrameworkVersion) == 'v1.4' Or $(TargetFrameworkVersion) == 'v1.5')">
      <ItemGroup>
        <Reference Include="System.Text.RegularExpressions">
          <HintPath>..\..\packages\System.Text.RegularExpressions\ref\netstandard1.3\System.Text.RegularExpressions.dll</HintPath>
          <Private>False</Private>
          <Paket>True</Paket>
        </Reference>
      </ItemGroup>
    </When>
    <When Condition="$(TargetFrameworkIdentifier) == '.NETStandard' And ($(TargetFrameworkVersion) == 'v1.6' Or $(TargetFrameworkVersion) == 'v2.0')">
      <ItemGroup>
        <Reference Include="System.Text.RegularExpressions">
          <HintPath>..\..\packages\System.Text.RegularExpressions\lib\netstandard1.6\System.Text.RegularExpressions.dll</HintPath>
          <Private>True</Private>
          <Paket>True</Paket>
        </Reference>
      </ItemGroup>
    </When>
  </Choose>
  <Choose>
    <When Condition="($(TargetFrameworkIdentifier) == '.NETStandard' And $(TargetFrameworkVersion) == 'v1.0') Or ($(TargetFrameworkIdentifier) == 'WindowsPhone' And $(TargetFrameworkVersion) == 'v8.1')">
      <ItemGroup>
        <Reference Include="System.Threading">
          <HintPath>..\..\packages\System.Threading\ref\netstandard1.0\System.Threading.dll</HintPath>
          <Private>False</Private>
          <Paket>True</Paket>
        </Reference>
      </ItemGroup>
    </When>
    <When Condition="$(TargetFrameworkIdentifier) == '.NETStandard' And ($(TargetFrameworkVersion) == 'v1.3' Or $(TargetFrameworkVersion) == 'v1.4' Or $(TargetFrameworkVersion) == 'v1.5' Or $(TargetFrameworkVersion) == 'v1.6' Or $(TargetFrameworkVersion) == 'v2.0')">
      <ItemGroup>
        <Reference Include="System.Threading">
          <HintPath>..\..\packages\System.Threading\lib\netstandard1.3\System.Threading.dll</HintPath>
          <Private>True</Private>
          <Paket>True</Paket>
        </Reference>
      </ItemGroup>
    </When>
  </Choose>
  <Choose>
    <When Condition="($(TargetFrameworkIdentifier) == '.NETStandard' And $(TargetFrameworkVersion) == 'v1.0') Or ($(TargetFrameworkIdentifier) == 'WindowsPhone' And $(TargetFrameworkVersion) == 'v8.1')">
      <ItemGroup>
        <Reference Include="System.Threading.Tasks">
          <HintPath>..\..\packages\System.Threading.Tasks\ref\netstandard1.0\System.Threading.Tasks.dll</HintPath>
          <Private>False</Private>
          <Paket>True</Paket>
        </Reference>
      </ItemGroup>
    </When>
    <When Condition="$(TargetFrameworkIdentifier) == '.NETStandard' And ($(TargetFrameworkVersion) == 'v1.3' Or $(TargetFrameworkVersion) == 'v1.4' Or $(TargetFrameworkVersion) == 'v1.5' Or $(TargetFrameworkVersion) == 'v1.6' Or $(TargetFrameworkVersion) == 'v2.0')">
      <ItemGroup>
        <Reference Include="System.Threading.Tasks">
          <HintPath>..\..\packages\System.Threading.Tasks\ref\netstandard1.3\System.Threading.Tasks.dll</HintPath>
          <Private>False</Private>
          <Paket>True</Paket>
        </Reference>
      </ItemGroup>
    </When>
  </Choose>
  <Choose>
    <When Condition="($(TargetFrameworkIdentifier) == '.NETStandard' And ($(TargetFrameworkVersion) == 'v1.3' Or $(TargetFrameworkVersion) == 'v1.4' Or $(TargetFrameworkVersion) == 'v1.5' Or $(TargetFrameworkVersion) == 'v1.6' Or $(TargetFrameworkVersion) == 'v2.0')) Or ($(TargetFrameworkIdentifier) == '.NETCoreApp' And ($(TargetFrameworkVersion) == 'v1.0' Or $(TargetFrameworkVersion) == 'v1.1')) Or ($(TargetFrameworkIdentifier) == '.NETFramework' And ($(TargetFrameworkVersion) == 'v4.6' Or $(TargetFrameworkVersion) == 'v4.6.1' Or $(TargetFrameworkVersion) == 'v4.6.2' Or $(TargetFrameworkVersion) == 'v4.6.3' Or $(TargetFrameworkVersion) == 'v4.7'))">
      <ItemGroup>
        <Reference Include="System.Threading.Tasks.Extensions">
          <HintPath>..\..\packages\System.Threading.Tasks.Extensions\lib\netstandard1.0\System.Threading.Tasks.Extensions.dll</HintPath>
          <Private>True</Private>
          <Paket>True</Paket>
        </Reference>
      </ItemGroup>
    </When>
  </Choose>
  <Choose>
    <When Condition="($(TargetFrameworkIdentifier) == '.NETStandard' And ($(TargetFrameworkVersion) == 'v1.6' Or $(TargetFrameworkVersion) == 'v2.0')) Or ($(TargetFrameworkIdentifier) == '.NETCoreApp' And ($(TargetFrameworkVersion) == 'v1.0' Or $(TargetFrameworkVersion) == 'v1.1'))">
      <ItemGroup>
        <Reference Include="System.Threading.Tasks.Parallel">
          <HintPath>..\..\packages\System.Threading.Tasks.Parallel\lib\netstandard1.3\System.Threading.Tasks.Parallel.dll</HintPath>
          <Private>True</Private>
          <Paket>True</Paket>
        </Reference>
      </ItemGroup>
    </When>
  </Choose>
  <Choose>
    <When Condition="($(TargetFrameworkIdentifier) == '.NETStandard' And ($(TargetFrameworkVersion) == 'v1.4' Or $(TargetFrameworkVersion) == 'v1.5' Or $(TargetFrameworkVersion) == 'v1.6' Or $(TargetFrameworkVersion) == 'v2.0')) Or ($(TargetFrameworkIdentifier) == '.NETCoreApp' And ($(TargetFrameworkVersion) == 'v1.0' Or $(TargetFrameworkVersion) == 'v1.1'))">
      <ItemGroup>
        <Reference Include="System.Threading.Thread">
          <HintPath>..\..\packages\System.Threading.Thread\lib\netstandard1.3\System.Threading.Thread.dll</HintPath>
          <Private>True</Private>
          <Paket>True</Paket>
        </Reference>
      </ItemGroup>
    </When>
  </Choose>
  <Choose>
    <When Condition="($(TargetFrameworkIdentifier) == '.NETStandard' And ($(TargetFrameworkVersion) == 'v1.4' Or $(TargetFrameworkVersion) == 'v1.5' Or $(TargetFrameworkVersion) == 'v1.6' Or $(TargetFrameworkVersion) == 'v2.0')) Or ($(TargetFrameworkIdentifier) == '.NETCoreApp' And ($(TargetFrameworkVersion) == 'v1.0' Or $(TargetFrameworkVersion) == 'v1.1'))">
      <ItemGroup>
        <Reference Include="System.Threading.ThreadPool">
          <HintPath>..\..\packages\System.Threading.ThreadPool\lib\netstandard1.3\System.Threading.ThreadPool.dll</HintPath>
          <Private>True</Private>
          <Paket>True</Paket>
        </Reference>
      </ItemGroup>
    </When>
  </Choose>
  <Choose>
    <When Condition="($(TargetFrameworkIdentifier) == 'WindowsPhoneApp') Or ($(TargetFrameworkIdentifier) == '.NETStandard' And ($(TargetFrameworkVersion) == 'v1.0' Or $(TargetFrameworkVersion) == 'v1.1' Or $(TargetFrameworkVersion) == 'v1.2' Or $(TargetFrameworkVersion) == 'v1.3' Or $(TargetFrameworkVersion) == 'v1.4' Or $(TargetFrameworkVersion) == 'v1.5')) Or ($(TargetFrameworkIdentifier) == '.NETFramework' And ($(TargetFrameworkVersion) == 'v4.5' Or $(TargetFrameworkVersion) == 'v4.5.1' Or $(TargetFrameworkVersion) == 'v4.5.2' Or $(TargetFrameworkVersion) == 'v4.5.3' Or $(TargetFrameworkVersion) == 'v4.6' Or $(TargetFrameworkVersion) == 'v4.6.1' Or $(TargetFrameworkVersion) == 'v4.6.2' Or $(TargetFrameworkVersion) == 'v4.6.3' Or $(TargetFrameworkVersion) == 'v4.7')) Or ($(TargetFrameworkIdentifier) == 'WindowsPhone' And ($(TargetFrameworkVersion) == 'v8.0' Or $(TargetFrameworkVersion) == 'v8.1'))">
      <ItemGroup>
        <Reference Include="System.ValueTuple">
          <HintPath>..\..\packages\System.ValueTuple\lib\netstandard1.0\System.ValueTuple.dll</HintPath>
          <Private>True</Private>
          <Paket>True</Paket>
        </Reference>
      </ItemGroup>
    </When>
    <When Condition="$(TargetFrameworkIdentifier) == '.NETFramework' And $(TargetFrameworkVersion) == 'v4.0'">
      <ItemGroup>
        <Reference Include="System.ValueTuple">
          <HintPath>..\..\packages\System.ValueTuple\lib\portable-net40+sl4+win8+wp8\System.ValueTuple.dll</HintPath>
          <Private>True</Private>
          <Paket>True</Paket>
        </Reference>
      </ItemGroup>
    </When>
  </Choose>
  <Choose>
    <When Condition="$(TargetFrameworkIdentifier) == '.NETFramework' And ($(TargetFrameworkVersion) == 'v4.6' Or $(TargetFrameworkVersion) == 'v4.6.1' Or $(TargetFrameworkVersion) == 'v4.6.2' Or $(TargetFrameworkVersion) == 'v4.6.3' Or $(TargetFrameworkVersion) == 'v4.7')">
      <ItemGroup>
        <Reference Include="System.Xml.ReaderWriter">
          <HintPath>..\..\packages\System.Xml.ReaderWriter\lib\net46\System.Xml.ReaderWriter.dll</HintPath>
          <Private>True</Private>
          <Paket>True</Paket>
        </Reference>
      </ItemGroup>
    </When>
    <When Condition="($(TargetFrameworkIdentifier) == '.NETStandard' And $(TargetFrameworkVersion) == 'v1.0') Or ($(TargetFrameworkIdentifier) == 'WindowsPhone' And $(TargetFrameworkVersion) == 'v8.1')">
      <ItemGroup>
        <Reference Include="System.Xml.ReaderWriter">
          <HintPath>..\..\packages\System.Xml.ReaderWriter\ref\netstandard1.0\System.Xml.ReaderWriter.dll</HintPath>
          <Private>False</Private>
          <Paket>True</Paket>
        </Reference>
      </ItemGroup>
    </When>
    <When Condition="$(TargetFrameworkIdentifier) == '.NETStandard' And ($(TargetFrameworkVersion) == 'v1.3' Or $(TargetFrameworkVersion) == 'v1.4' Or $(TargetFrameworkVersion) == 'v1.5' Or $(TargetFrameworkVersion) == 'v1.6' Or $(TargetFrameworkVersion) == 'v2.0')">
      <ItemGroup>
        <Reference Include="System.Xml.ReaderWriter">
          <HintPath>..\..\packages\System.Xml.ReaderWriter\lib\netstandard1.3\System.Xml.ReaderWriter.dll</HintPath>
          <Private>True</Private>
          <Paket>True</Paket>
        </Reference>
      </ItemGroup>
    </When>
  </Choose>
  <Choose>
    <When Condition="($(TargetFrameworkIdentifier) == '.NETStandard' And ($(TargetFrameworkVersion) == 'v1.0' Or $(TargetFrameworkVersion) == 'v1.1' Or $(TargetFrameworkVersion) == 'v1.2')) Or ($(TargetFrameworkIdentifier) == 'WindowsPhone' And $(TargetFrameworkVersion) == 'v8.1') Or ($(TargetFrameworkProfile) == 'Profile49') Or ($(TargetFrameworkProfile) == 'Profile84')">
      <ItemGroup>
        <Reference Include="System.Xml.XDocument">
          <HintPath>..\..\packages\System.Xml.XDocument\ref\netstandard1.0\System.Xml.XDocument.dll</HintPath>
          <Private>False</Private>
          <Paket>True</Paket>
        </Reference>
      </ItemGroup>
    </When>
    <When Condition="($(TargetFrameworkIdentifier) == '.NETStandard' And ($(TargetFrameworkVersion) == 'v1.3' Or $(TargetFrameworkVersion) == 'v1.4' Or $(TargetFrameworkVersion) == 'v1.5' Or $(TargetFrameworkVersion) == 'v1.6' Or $(TargetFrameworkVersion) == 'v2.0')) Or ($(TargetFrameworkIdentifier) == '.NETCoreApp' And ($(TargetFrameworkVersion) == 'v1.0' Or $(TargetFrameworkVersion) == 'v1.1' Or $(TargetFrameworkVersion) == 'v2.0'))">
      <ItemGroup>
        <Reference Include="System.Xml.XDocument">
          <HintPath>..\..\packages\System.Xml.XDocument\lib\netstandard1.3\System.Xml.XDocument.dll</HintPath>
          <Private>True</Private>
          <Paket>True</Paket>
        </Reference>
      </ItemGroup>
    </When>
  </Choose>
  <Choose>
    <When Condition="$(TargetFrameworkIdentifier) == '.NETFramework' And ($(TargetFrameworkVersion) == 'v4.6' Or $(TargetFrameworkVersion) == 'v4.6.1' Or $(TargetFrameworkVersion) == 'v4.6.2' Or $(TargetFrameworkVersion) == 'v4.6.3' Or $(TargetFrameworkVersion) == 'v4.7')">
      <ItemGroup>
        <Reference Include="System.Xml.XmlDocument">
          <HintPath>..\..\packages\System.Xml.XmlDocument\lib\net46\System.Xml.XmlDocument.dll</HintPath>
          <Private>True</Private>
          <Paket>True</Paket>
        </Reference>
      </ItemGroup>
    </When>
    <When Condition="$(TargetFrameworkIdentifier) == '.NETStandard' And ($(TargetFrameworkVersion) == 'v1.3' Or $(TargetFrameworkVersion) == 'v1.4' Or $(TargetFrameworkVersion) == 'v1.5' Or $(TargetFrameworkVersion) == 'v1.6' Or $(TargetFrameworkVersion) == 'v2.0')">
      <ItemGroup>
        <Reference Include="System.Xml.XmlDocument">
          <HintPath>..\..\packages\System.Xml.XmlDocument\lib\netstandard1.3\System.Xml.XmlDocument.dll</HintPath>
          <Private>True</Private>
          <Paket>True</Paket>
        </Reference>
      </ItemGroup>
    </When>
  </Choose>
</Project><|MERGE_RESOLUTION|>--- conflicted
+++ resolved
@@ -9,10 +9,7 @@
     <RootNamespace>Paket</RootNamespace>
     <AssemblyName>Paket.Core</AssemblyName>
     <TargetFrameworkVersion>v4.5</TargetFrameworkVersion>
-<<<<<<< HEAD
-=======
     <TargetFSharpCoreVersion>4.4.1.0</TargetFSharpCoreVersion>
->>>>>>> eec676b8
     <Name>Paket</Name>
     <TargetFrameworkProfile />
     <SolutionDir Condition="$(SolutionDir) == '' Or $(SolutionDir) == '*Undefined*'">..\..\</SolutionDir>
@@ -66,16 +63,13 @@
         <FSharpTargetsPath>$(MSBuildExtensionsPath32)\..\Microsoft SDKs\F#\3.1\Framework\v4.0\Microsoft.FSharp.Targets</FSharpTargetsPath>
       </PropertyGroup>
     </When>
-<<<<<<< HEAD
     <When Condition="Exists('$(MSBuildExtensionsPath32)\..\Microsoft SDKs\F#\3.0\Framework\v4.0\Microsoft.FSharp.Targets')">
-=======
     <When Condition="$(TargetFSharpCoreVersion) &gt;= 4.4.1.0 AND $(TargetFSharpCoreVersion) &lt; 4.4.1.0 ">
       <PropertyGroup>
         <FSharpTargetsPath>$(MSBuildProgramFiles32)\Microsoft SDKs\F#\4.1\Framework\v4.0\Microsoft.FSharp.Targets</FSharpTargetsPath>
       </PropertyGroup>
     </When>
     <Otherwise>
->>>>>>> eec676b8
       <PropertyGroup>
         <FSharpTargetsPath>$(MSBuildExtensionsPath32)\..\Microsoft SDKs\F#\3.0\Framework\v4.0\Microsoft.FSharp.Targets</FSharpTargetsPath>
       </PropertyGroup>
@@ -96,29 +90,18 @@
     <Compile Include="Common\CustomAssemblyInfo.fs" />
     <Compile Include="..\..\paket-files\fsprojects\FSharp.TypeProviders.StarterPack\src\AssemblyReader.fs">
       <Paket>True</Paket>
-<<<<<<< HEAD
       <Link>Common/AssemblyReader.fs</Link>
+      <Link>Common\AssemblyReader.fs</Link>
     </Compile>
     <Compile Include="..\..\paket-files\fsharp\FAKE\src\app\FakeLib\Globbing\Globbing.fs">
       <Paket>True</Paket>
       <Link>Common/Globbing.fs</Link>
+      <Link>Common\Globbing.fs</Link>
     </Compile>
     <Compile Include="Common\Async.fs" />
     <Compile Include="Common\Logging.fsi" />
     <Compile Include="Common\Logging.fs" />
     <Compile Include="Common\Domain.fs" />
-=======
-      <Link>Common\AssemblyReader.fs</Link>
-    </Compile>
-    <Compile Include="..\..\paket-files\fsharp\FAKE\src\app\FakeLib\Globbing\Globbing.fs">
-      <Paket>True</Paket>
-      <Link>Common\Globbing.fs</Link>
-    </Compile>
-    <Compile Include="Common\Async.fs" />
-    <Compile Include="Common\Domain.fs" />
-    <Compile Include="Common\Logging.fsi" />
-    <Compile Include="Common\Logging.fs" />
->>>>>>> eec676b8
     <Compile Include="Common\Constants.fs" />
     <Compile Include="Common\Utils.fs" />
     <Compile Include="Common\Xml.fs" />
@@ -153,27 +136,78 @@
     <Compile Include="PaketConfigFiles/DependenciesFile.fs" />
     <Compile Include="PaketConfigFiles/PackagesConfigFile.fs" />
     <Compile Include="PaketConfigFiles\LocalFile.fs" />
-<<<<<<< HEAD
     <Compile Include="PaketConfigFiles\DependencyCache.fs" />
     <Compile Include="Installation\ProcessOptions.fs" />
     <Compile Include="Installation\BindingRedirects.fs" />
     <Compile Include="Installation\DependencyChangeDetection.fs" />
-=======
+    <Compile Include="Installation\ScriptGeneration.fs" />
+    <Compile Include="Installation\GarbageCollection.fs" />
+    <Compile Include="Installation\RestoreProcess.fs" />
+    <Compile Include="Installation\InstallProcess.fs" />
+    <Compile Include="Installation\UpdateProcess.fs" />
+    <Compile Include="PackageAnalysis\Queries.fs" />
+    <Compile Include="PackageAnalysis\Environment.fs" />
+    <Compile Include="PackageAnalysis\FindOutdated.fs" />
+    <Compile Include="PackageAnalysis\FindReferences.fs" />
+    <Compile Include="PackageAnalysis\DependencyModel.fs" />
+    <Compile Include="PackageAnalysis\Simplifier.fs" />
+    <Compile Include="PackageAnalysis\Why.fs" />
+    <Compile Include="PackageManagement\Releases.fs" />
+    <Compile Include="PackageManagement\VSIntegration.fs" />
+    <Compile Include="PackageManagement\AddProcess.fs" />
+    <Compile Include="PackageManagement\NugetConvert.fs" />
+    <Compile Include="PackageManagement\RemoveProcess.fs" />
+    <Compile Include="Packaging\NupkgWriter.fs" />
+    <Compile Include="Packaging\PackageMetaData.fs" />
+    <Compile Include="Packaging\PackageProcess.fs" />
+    <Compile Include="Common\Async.fs" />
+    <Compile Include="Common\Domain.fs" />
+    <Compile Include="Common\Logging.fsi" />
+    <Compile Include="Common\Logging.fs" />
+    <Compile Include="Common\Constants.fs" />
+    <Compile Include="Common\Utils.fs" />
+    <Compile Include="Common\Xml.fs" />
+    <Compile Include="Versioning\SemVer.fs" />
+    <Compile Include="Versioning\VersionRange.fs" />
+    <Compile Include="Versioning\FrameworkHandling.fs" />
+    <Compile Include="Versioning\PlatformMatching.fs" />
+    <Compile Include="Versioning\ConfigFile.fs" />
+    <Compile Include="Versioning\Cache.fs" />
+    <Compile Include="Versioning\PackageSources.fs" />
+    <Compile Include="Versioning\Requirements.fs" />
+    <Compile Include="Dependencies\GitCommandHelper.fs" />
+    <Compile Include="Dependencies\GitHandling.fs" />
+    <Compile Include="Dependencies\ModuleResolver.fs" />
+    <Compile Include="Dependencies\RemoteDownload.fs" />
+    <Compile Include="Dependencies\RemoteUpload.fs" />
+    <Compile Include="Dependencies\DependenciesTypes.fs" />
+    <Compile Include="Dependencies\PackageResolver.fs" />
+    <Compile Include="Dependencies\Nuspec.fs" />
+    <Compile Include="Dependencies\Nuget.fs" />
+    <Compile Include="Dependencies\NuGetV3.fs" />
+    <Compile Include="Dependencies\NuGetV2.fs" />
+    <Compile Include="Dependencies\DependenciesFileParser.fs" />
+    <Compile Include="PaketConfigFiles\RuntimeGraph.fs" />
+    <Compile Include="PaketConfigFiles\InstallModel.fs" />
+    <Compile Include="PaketConfigFiles\ReferencesFile.fs" />
+    <Compile Include="PaketConfigFiles/SolutionFile.fs" />
+    <Compile Include="PaketConfigFiles/LockFile.fs" />
+    <Compile Include="PaketConfigFiles/TemplateFile.fs" />
+    <Compile Include="PaketConfigFiles\Cultures.fs" />
+    <Compile Include="PaketConfigFiles\ProjectFile.fs" />
+    <Compile Include="PaketConfigFiles/DependenciesFile.fs" />
+    <Compile Include="PaketConfigFiles/PackagesConfigFile.fs" />
+    <Compile Include="PaketConfigFiles\LocalFile.fs" />
     <Compile Include="Installation\ProcessOptions.fs" />
     <Compile Include="Installation\DataModel.fs" />
     <Compile Include="Installation\BindingRedirects.fs" />
     <Compile Include="Installation\DependencyChangeDetection.fs" />
     <Compile Include="Installation\Queries.fs" />
->>>>>>> eec676b8
     <Compile Include="Installation\ScriptGeneration.fs" />
     <Compile Include="Installation\GarbageCollection.fs" />
     <Compile Include="Installation\RestoreProcess.fs" />
     <Compile Include="Installation\InstallProcess.fs" />
     <Compile Include="Installation\UpdateProcess.fs" />
-<<<<<<< HEAD
-    <Compile Include="PackageAnalysis\Queries.fs" />
-=======
->>>>>>> eec676b8
     <Compile Include="PackageAnalysis\Environment.fs" />
     <Compile Include="PackageAnalysis\FindOutdated.fs" />
     <Compile Include="PackageAnalysis\FindReferences.fs" />
@@ -190,11 +224,8 @@
     <Compile Include="Packaging\PackageProcess.fs" />
     <Compile Include="PublicAPI.fs" />
     <None Include="paket.template" />
-<<<<<<< HEAD
     <Content Include="app.config" />
     <None Include="Prototypes\script-generation.fsx" />
-=======
->>>>>>> eec676b8
   </ItemGroup>
   <ItemGroup>
     <Reference Include="mscorlib" />
