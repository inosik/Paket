--- conflicted
+++ resolved
@@ -93,12 +93,9 @@
     <Compile Include="Logging.fs" />
     <Compile Include="Xml.fs" />
     <Compile Include="Utils.fs" />
-<<<<<<< HEAD
     <Compile Include="GitCommandHelper.fs" />
     <Compile Include="GitHandling.fs" />
-=======
     <Compile Include="PlatformDetection.fs" />
->>>>>>> 05b9ecfd
     <Compile Include="ConfigFile.fs" />
     <Compile Include="Cache.fs" />
     <Compile Include="PackageSources.fs" />
