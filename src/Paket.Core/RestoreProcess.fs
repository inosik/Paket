--- conflicted
+++ resolved
@@ -136,21 +136,15 @@
 
         match dependenciesFile.Groups |> Map.tryFind kv.Value.Name with
         | None ->
-<<<<<<< HEAD
-            failwithf "The group %O was not found in the paket.lock file but not in the paket.dependencies file. Please run \"paket install\" again." kv.Value.Name
-        | Some depFileGroup ->
-            let packages = Set.ofSeq packages
-            let overriden = Set.filter (LocalFile.overrides localFile) packages
-            restore(root, kv.Key, depFileGroup.Sources, depFileGroup.Caches, force, lockFile, packages, overriden)
-=======
             failwithf 
                 "The group %O was found in the %s file but not in the %s file. Please run \"paket install\" again." 
                 kv.Value
                 Constants.LockFileName
                 Constants.DependenciesFileName
-        | Some depFileGroup ->        
-            restore(root, kv.Key, depFileGroup.Sources, force, lockFile,Set.ofSeq packages)
->>>>>>> 656d11d3
+        | Some depFileGroup ->
+            let packages = Set.ofSeq packages
+            let overriden = Set.filter (LocalFile.overrides localFile) packages
+            restore(root, kv.Key, depFileGroup.Sources, depFileGroup.Caches, force, lockFile, packages, overriden)
             |> Async.RunSynchronously
             |> ignore
 
