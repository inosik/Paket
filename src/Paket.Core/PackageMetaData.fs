﻿module internal Paket.PackageMetaData

open Paket
open System
open System.IO
open System.Reflection
open Paket.Domain
open Paket.Logging
open System.Collections.Generic
open Paket.Requirements
open Paket.Xml
open InstallProcess

let (|CompleteTemplate|IncompleteTemplate|) templateFile = 
    match templateFile with
    | { Contents = (CompleteInfo(core, optional)) } -> CompleteTemplate(core, optional)
    | _ -> IncompleteTemplate

let (|Title|Description|Version|InformationalVersion|Company|Ignore|) (attributeName:string,attributeValue:string) = 
    try
        match attributeName with
        | "AssemblyCompanyAttribute" -> Company attributeValue
        | "AssemblyDescriptionAttribute" -> Description attributeValue
        | "AssemblyTitleAttribute" -> Title attributeValue
        | "AssemblyVersionAttribute" -> Version(attributeValue |> SemVer.Parse)
        | "AssemblyInformationalVersionAttribute" -> InformationalVersion(attributeValue|> SemVer.Parse)
        | _ -> Ignore
    with
    | _ -> Ignore

let getId (assembly : Assembly) (md : ProjectCoreInfo) = { md with Id = Some(assembly.GetName().Name) }

let getVersion versionFromAssembly attributes = 
    let informational = 
        attributes 
        |> Seq.tryPick (function InformationalVersion v -> Some v | _ -> None)
    match informational with
    | Some v -> informational
    | None -> 
        let fromAssembly = 
            match versionFromAssembly with
            | None -> None
            | Some v -> Some(SemVer.Parse(v.ToString()))
        match fromAssembly with
        | Some v -> fromAssembly
        | None -> 
            attributes 
            |> Seq.tryPick (function Version v -> Some v | _ -> None)

let getAuthors attributes = 
    attributes
    |> Seq.tryPick (function Company a -> Some a | _ -> None)
    |> Option.map (fun a -> 
            a.Split(',')
            |> Array.map (fun s -> s.Trim())
            |> List.ofArray)

let getTitle attributes = 
    attributes 
    |> Seq.tryPick (function Title t -> Some t | _ -> None) 

let getDescription attributes = 
    attributes 
    |> Seq.tryPick (function Description d -> Some d | _ -> None) 

let readAssembly fileName =
    traceVerbose <| sprintf "Loading assembly metadata for %s" fileName
    let assemblyReader = 
        ProviderImplementation.AssemblyReader.ILModuleReaderAfterReadingAllBytes(
            fileName, 
            ProviderImplementation.AssemblyReader.mkILGlobals ProviderImplementation.AssemblyReader.ecmaMscorlibScopeRef, 
            true)
   
    let versionFromAssembly = assemblyReader.ILModuleDef.ManifestOfAssembly.Version
    let id = assemblyReader.ILModuleDef.ManifestOfAssembly.Name
    assemblyReader,id,versionFromAssembly,fileName


let readAssemblyFromProjFile buildConfig buildPlatform (projectFile : ProjectType) = 
    match projectFile with
    | ProjectType.ProjectJson projectFile -> raise <| NotImplementedException()
    | ProjectType.Project projectFile ->
        FileInfo(
            Path.Combine
                (Path.GetDirectoryName projectFile.FileName, projectFile.GetOutputDirectory buildConfig buildPlatform, 
                    projectFile.GetAssemblyName()) 
            |> normalizePath).FullName
        |> readAssembly

let loadAssemblyAttributes (assemblyReader:ProviderImplementation.AssemblyReader.CacheValue) = 
    [for inp in assemblyReader.ILModuleDef.ManifestOfAssembly.CustomAttrs.Elements do 
         match ProviderImplementation.AssemblyReader.decodeILCustomAttribData assemblyReader.ILGlobals inp with
         | [] -> ()
         | args -> yield (inp.Method.EnclosingType.BasicQualifiedName, Seq.head [ for (_,arg) in args -> if isNull arg then "" else arg.ToString()]) ]


let (|Valid|Invalid|) md = 
    match md with
    | { ProjectCoreInfo.Id = Some id'; Version = Some v; Authors = Some a; Description = Some d; Symbols = s } -> 
        Valid { CompleteCoreInfo.Id = id'
                Version = Some v
                Authors = a
                Description = d
                Symbols = s }
    | _ -> Invalid

let addDependency (templateFile : TemplateFile) (dependency : PackageName * VersionRequirement) = 
    match templateFile with
    | CompleteTemplate(core, opt) -> 
        let newDeps = 
            match opt.Dependencies |> List.tryFind (fun (n,_) -> n = fst dependency) with
            | None -> dependency :: opt.Dependencies
            | _ -> opt.Dependencies
        { FileName = templateFile.FileName
          Contents = CompleteInfo(core, { opt with Dependencies = newDeps }) }
    | IncompleteTemplate -> 
        failwith "You should only try to add dependencies to template files with complete metadata."

let toFile config platform (p : ProjectFile) = 
    Path.Combine(Path.GetDirectoryName p.FileName, p.GetOutputDirectory config platform, p.GetAssemblyName())

let addFile (source : string) (target : string) (templateFile : TemplateFile) = 
    match templateFile with
    | CompleteTemplate(core, opt) -> 
        { FileName = templateFile.FileName
          Contents = CompleteInfo(core, { opt with Files = (source,target) :: opt.Files }) }
    | IncompleteTemplate -> 
        failwith "You should only try and add files to template files with complete metadata."

let findDependencies (dependenciesFile : DependenciesFile) config platform (template : TemplateFile) (projectType : ProjectType) lockDependencies minimumFromLockFile (map : Map<string, TemplateFile * ProjectType>) includeReferencedProjects (version :SemVerInfo option) specificVersions =
    match projectType with
    | ProjectType.ProjectJson projectFile -> raise <| NotImplementedException()
    | ProjectType.Project project -> 
        let targetDir = 
            match project.OutputType with
            | ProjectOutputType.Exe -> "tools/"
            | ProjectOutputType.Library -> sprintf "lib/%O/" (project.GetTargetProfile())
    
        let projectDir = Path.GetDirectoryName project.FileName

        let getPreReleaseStatus (v:SemVerInfo) =
            match v.PreRelease with
            | None -> PreReleaseStatus.No
            | _ -> PreReleaseStatus.All
    
        let deps, files = 
            let interProjectDeps = if includeReferencedProjects then projectType.GetAllInterProjectDependenciesWithoutProjectTemplates 
                                   else projectType.GetAllInterProjectDependenciesWithProjectTemplates 

            interProjectDeps()
            |> Seq.toList
            |> List.filter (fun proj -> proj <> projectType)
            |> List.fold (fun (deps, files) p -> 
                match Map.tryFind p.FileName map with
                | Some packagedRef -> packagedRef :: deps, files
                | None -> 
                    let p = 
                        match ProjectFile.TryLoad p.FileName with
                        | Some p -> p
                        | _ -> failwithf "Missing project reference in proj file %s" p.FileName
                    
                    deps, p :: files) ([], [])
    
        // Add the assembly + pdb + dll from this project
        let templateWithOutput =
            let additionalFiles = 
                let assemblyNames = 
                    if includeReferencedProjects then projectType.GetAllInterProjectDependenciesWithoutProjectTemplates() |> Seq.toList else [ projectType ]
                    |> List.map (fun proj -> proj.GetAssemblyName())
            
                assemblyNames
                |> Seq.collect (fun assemblyFileName -> 
                                    let assemblyfi = FileInfo(assemblyFileName)
                                    let name = Path.GetFileNameWithoutExtension assemblyfi.Name

                                    let projectdir = Path.GetDirectoryName(Path.GetFullPath(project.FileName))
                                    let path = Path.Combine(projectDir, project.GetOutputDirectory config platform)
                                    let files = Directory.GetFiles(path, name + ".*")
                                    files 
                                    |> Array.map (fun f -> FileInfo f)
                                    |> Array.filter (fun fi -> 
                                                        let isSameFileName = (Path.GetFileNameWithoutExtension fi.Name) = name
                                                        let validExtensions = match template.Contents with
                                                                              | CompleteInfo(core, optional) ->
                                                                                  if core.Symbols || optional.IncludePdbs then [".xml"; ".dll"; ".exe"; ".pdb"; ".mdb"]
                                                                                  else [".xml"; ".dll"; ".exe";]
                                                                              | ProjectInfo(core, optional) ->
                                                                                  if core.Symbols  || optional.IncludePdbs then [".xml"; ".dll"; ".exe"; ".pdb"; ".mdb"]
                                                                                  else [".xml"; ".dll"; ".exe";]
                                                        let isValidExtension = 
                                                            validExtensions
                                                            |> List.exists (String.equalsIgnoreCase fi.Extension)
                                                        isSameFileName && isValidExtension)
                               )
                |> Seq.toArray

            additionalFiles
            |> Array.fold (fun template file -> addFile file.FullName targetDir template) template
    
        // If project refs will also be packaged, add dependency
        let withDeps = 
            deps
            |> List.map (fun (templateFile, _) -> 
                   match templateFile with
                   | CompleteTemplate(core, opt) -> 
                       match core.Version with
                       | Some v -> 
                           let versionConstraint = if not lockDependencies then Minimum v else Specific v
                           PackageName core.Id, VersionRequirement(versionConstraint, getPreReleaseStatus v)
                       | None -> failwithf "There was no version given for %s." templateFile.FileName
                   | IncompleteTemplate -> 
                       failwithf "You cannot create a dependency on a template file (%s) with incomplete metadata." templateFile.FileName)
            |> List.fold addDependency templateWithOutput
    
        // If project refs will not be packaged, add the assembly to the package
        let withDepsAndIncluded = 
            files
            |> List.fold (fun templatefile file -> addFile (toFile config platform file) targetDir templatefile) withDeps

        let lockFile = 
            dependenciesFile.FindLockfile().FullName
            |> LockFile.LoadFrom

        let allReferences = 
            let getPackages (proj:ProjectType) = 
                match proj.FindReferencesFile () with
                | Some f -> 
                    let refFile = ReferencesFile.FromFile f
                    refFile.Groups
                    |> Seq.map (fun kv -> kv.Value.NugetPackages |> List.map (fun p -> Some kv.Key, p))
                    |> List.concat
                | None -> []
          
            [if includeReferencedProjects then
                for proj in projectType.GetAllReferencedProjects() |> Seq.filter ((<>) projectType) do
                    match proj.FindTemplatesFile() with
                    | Some templateFileName when TemplateFile.IsProjectType templateFileName ->
                        match TemplateFile.Load(templateFileName, lockFile, None, Seq.empty |> Map.ofSeq).Contents with
                        | CompleteInfo(core, optional) ->
                            yield! getPackages proj
                        | ProjectInfo(core, optional) ->
                            let name = 
                                match core.Id with
                                | Some name -> name
                                | None -> proj.GetAssemblyName().Replace(".dll","").Replace(".exe","")
                            
                            yield None, { Name = PackageName name; Settings = InstallSettings.Default }
                    | _ -> yield! getPackages proj

             yield! getPackages projectType]
    
        // filter out any references that are transient
        let distinctRefs = allReferences |> List.distinct
        let refs = 
            distinctRefs
            |> List.filter (fun (group, settings: Paket.PackageInstallSettings) ->
                let isDependencyOfAnyOtherDependency packageName =
                    distinctRefs 
                    |> List.exists (fun (group, settings2) -> 
                        settings2.Name <> packageName && 
                            match group with
                            | Some groupName ->
                                match lockFile.GetAllDependenciesOfSafe(groupName, settings2.Name) with
                                | Some packages -> packages.Contains packageName
                                | _ -> false
                            | None -> false)

                match group with
                | None -> true
                | Some groupName -> 
                    match dependenciesFile.Groups |> Map.tryFind groupName with
                    | None -> true
                    | Some group ->
                        group.Packages |> List.exists (fun p -> p.Name = settings.Name) ||
                          isDependencyOfAnyOtherDependency settings.Name |> not)
            |> List.sortByDescending (fun (group, settings) -> settings.Name)

<<<<<<< HEAD
        match refs with
        | [] -> withDepsAndIncluded
        | _ -> 
            let deps =
                refs
                |> List.filter (fun (group, np) ->
                    match group with
                    | None ->  true
                    | Some groupName ->
                        try
                            // TODO: it would be nice if this data would be in the NuGet OData feed,
                            // then we would not need to parse every nuspec here
                            let info =
                                lockFile.Groups.[groupName].Resolution
                                |> Map.tryFind np.Name
                            match info with
                            | None -> true
                            | Some rp ->
                                let nuspec = Nuspec.Load(dependenciesFile.RootPath,groupName,rp.Version,defaultArg rp.Settings.IncludeVersionInPath false,np.Name)
                                not nuspec.IsDevelopmentDependency
                        with
                        | _ -> true)
                |> List.map (fun (group, np) ->
                    match group with
                    | None ->
                        match version with
                        | Some v -> 
                            np.Name,VersionRequirement.Parse (v.ToString())
                        | None -> 
                            if minimumFromLockFile then
                                let group =
                                    lockFile.GetDependencyLookupTable()
                                    |> Seq.filter (fun m -> snd m.Key = np.Name)
                                    |> Seq.map (fun m -> m.Key)
                                    |> Seq.head
                                    |> fst
                                    |> lockFile.GetGroup

                                let lockedVersion = 
                                    match Map.tryFind np.Name group.Resolution with
                                    | Some resolvedPackage -> VersionRequirement(GreaterThan resolvedPackage.Version, getPreReleaseStatus resolvedPackage.Version)
                                    | None -> VersionRequirement.AllReleases

                                np.Name,lockedVersion
                            else
                                np.Name,VersionRequirement.AllReleases
                    | Some groupName ->
                        let dependencyVersionRequirement =
                            if not lockDependencies then
                                match dependenciesFile.Groups |> Map.tryFind groupName with
                                | None -> None
                                | Some group ->
                                    match List.tryFind (fun r -> r.Name = np.Name) group.Packages with
                                    | Some requirement -> 
                                        if minimumFromLockFile then
                                            match lockFile.Groups |> Map.tryFind groupName with
                                            | None -> Some requirement.VersionRequirement
                                            | Some group ->
                                                match Map.tryFind np.Name group.Resolution with
                                                | Some resolvedPackage -> 
                                                    let pre = getPreReleaseStatus resolvedPackage.Version
                                                    match requirement.VersionRequirement.Range with 
                                                    | OverrideAll v -> 
                                                        if v <> resolvedPackage.Version then
                                                            failwithf "Versions in %s and %s are not identical for package %O." lockFile.FileName dependenciesFile.FileName np.Name
                                                        Some(VersionRequirement(Specific resolvedPackage.Version,pre))
                                                    | Specific v -> 
                                                        if v <> resolvedPackage.Version then
                                                            failwithf "Versions in %s and %s are not identical for package %O." lockFile.FileName dependenciesFile.FileName np.Name
                                                        Some(VersionRequirement(Specific resolvedPackage.Version,pre))
                                                    | Maximum v ->
                                                        if v = resolvedPackage.Version then
                                                            Some(VersionRequirement(Specific resolvedPackage.Version,pre))
                                                        else
                                                            Some(VersionRequirement(VersionRange.Range(VersionRangeBound.Including,resolvedPackage.Version,v,VersionRangeBound.Including),pre))
                                                    | Range(lb,v,v2,ub) ->
                                                        Some(VersionRequirement(VersionRange.Range(VersionRangeBound.Including,resolvedPackage.Version,v2,ub),pre))
                                                    | _ -> Some(VersionRequirement(Minimum resolvedPackage.Version,pre))
                                                | None -> Some requirement.VersionRequirement
                                        else
                                            Some requirement.VersionRequirement
                                    | None ->
=======
    match refs with
    | [] -> withDepsAndIncluded
    | _ -> 
        let deps =
            refs
            |> List.filter (fun (group, np) ->
                match group with
                | None ->  true
                | Some groupName ->
                    try
                        // TODO: it would be nice if this data would be in the NuGet OData feed,
                        // then we would not need to parse every nuspec here
                        let info =
                            lockFile.Groups.[groupName].Resolution
                            |> Map.tryFind np.Name
                        match info with
                        | None -> true
                        | Some rp ->
                            let nuspec = Nuspec.Load(dependenciesFile.RootPath,groupName,rp.Version,defaultArg rp.Settings.IncludeVersionInPath false,np.Name)
                            not nuspec.IsDevelopmentDependency
                    with
                    | _ -> true)
            |> List.map (fun (group, np) ->
                match group with
                | None ->
                    match version with
                    | Some v -> 
                        np.Name,VersionRequirement.Parse (v.ToString())
                    | None -> 
                        if minimumFromLockFile then
                            let groupName =
                                lockFile.GetDependencyLookupTable()
                                |> Seq.filter (fun m -> snd m.Key = np.Name)
                                |> Seq.map (fun m -> m.Key)
                                |> Seq.tryHead
                                |> Option.map fst

                            match groupName with
                            | None -> np.Name,VersionRequirement.AllReleases
                            | Some groupName -> 
                                let group = lockFile.GetGroup groupName

                                let lockedVersion = 
                                    match Map.tryFind np.Name group.Resolution with
                                    | Some resolvedPackage -> VersionRequirement(GreaterThan resolvedPackage.Version, getPreReleaseStatus resolvedPackage.Version)
                                    | None -> VersionRequirement.AllReleases

                                np.Name,lockedVersion
                        else
                            np.Name,VersionRequirement.AllReleases
                | Some groupName ->
                    let dependencyVersionRequirement =
                        if not lockDependencies then
                            match dependenciesFile.Groups |> Map.tryFind groupName with
                            | None -> None
                            | Some group ->
                                match List.tryFind (fun r -> r.Name = np.Name) group.Packages with
                                | Some requirement -> 
                                    if minimumFromLockFile then
>>>>>>> 07e5b8ce
                                        match lockFile.Groups |> Map.tryFind groupName with
                                        | None -> None
                                        | Some group ->
                                            // If it's a transient dependency, try to
                                            // find it in `paket.lock` and set min version
                                            // to current locked version
                                            group.Resolution
                                            |> Map.tryFind np.Name
                                            |> Option.map (fun transient -> VersionRequirement(Minimum transient.Version, getPreReleaseStatus transient.Version))
                                else
                                    match lockFile.Groups |> Map.tryFind groupName with
                                    | None -> None
                                    | Some group ->
                                        Map.tryFind np.Name group.Resolution
                                        |> Option.map (fun resolvedPackage -> resolvedPackage.Version)
                                        |> Option.map (fun version -> VersionRequirement(Specific version, getPreReleaseStatus version))
                        let dep =
                            match dependencyVersionRequirement with
                            | Some installed -> installed
                            | None -> failwithf "No package with id '%O' installed in group %O." np.Name groupName
                        np.Name, dep)
            deps |> List.fold addDependency withDepsAndIncluded<|MERGE_RESOLUTION|>--- conflicted
+++ resolved
@@ -275,7 +275,6 @@
                           isDependencyOfAnyOtherDependency settings.Name |> not)
             |> List.sortByDescending (fun (group, settings) -> settings.Name)
 
-<<<<<<< HEAD
         match refs with
         | [] -> withDepsAndIncluded
         | _ -> 
@@ -306,20 +305,24 @@
                             np.Name,VersionRequirement.Parse (v.ToString())
                         | None -> 
                             if minimumFromLockFile then
-                                let group =
+                                let groupName =
                                     lockFile.GetDependencyLookupTable()
                                     |> Seq.filter (fun m -> snd m.Key = np.Name)
                                     |> Seq.map (fun m -> m.Key)
-                                    |> Seq.head
-                                    |> fst
-                                    |> lockFile.GetGroup
-
-                                let lockedVersion = 
-                                    match Map.tryFind np.Name group.Resolution with
-                                    | Some resolvedPackage -> VersionRequirement(GreaterThan resolvedPackage.Version, getPreReleaseStatus resolvedPackage.Version)
-                                    | None -> VersionRequirement.AllReleases
-
-                                np.Name,lockedVersion
+                                    |> Seq.tryHead
+                                    |> Option.map fst
+
+                                match groupName with
+                                | None -> np.Name,VersionRequirement.AllReleases
+                                | Some groupName -> 
+                                    let group = lockFile.GetGroup groupName
+
+                                    let lockedVersion = 
+                                        match Map.tryFind np.Name group.Resolution with
+                                        | Some resolvedPackage -> VersionRequirement(GreaterThan resolvedPackage.Version, getPreReleaseStatus resolvedPackage.Version)
+                                        | None -> VersionRequirement.AllReleases
+
+                                    np.Name,lockedVersion
                             else
                                 np.Name,VersionRequirement.AllReleases
                     | Some groupName ->
@@ -358,67 +361,6 @@
                                         else
                                             Some requirement.VersionRequirement
                                     | None ->
-=======
-    match refs with
-    | [] -> withDepsAndIncluded
-    | _ -> 
-        let deps =
-            refs
-            |> List.filter (fun (group, np) ->
-                match group with
-                | None ->  true
-                | Some groupName ->
-                    try
-                        // TODO: it would be nice if this data would be in the NuGet OData feed,
-                        // then we would not need to parse every nuspec here
-                        let info =
-                            lockFile.Groups.[groupName].Resolution
-                            |> Map.tryFind np.Name
-                        match info with
-                        | None -> true
-                        | Some rp ->
-                            let nuspec = Nuspec.Load(dependenciesFile.RootPath,groupName,rp.Version,defaultArg rp.Settings.IncludeVersionInPath false,np.Name)
-                            not nuspec.IsDevelopmentDependency
-                    with
-                    | _ -> true)
-            |> List.map (fun (group, np) ->
-                match group with
-                | None ->
-                    match version with
-                    | Some v -> 
-                        np.Name,VersionRequirement.Parse (v.ToString())
-                    | None -> 
-                        if minimumFromLockFile then
-                            let groupName =
-                                lockFile.GetDependencyLookupTable()
-                                |> Seq.filter (fun m -> snd m.Key = np.Name)
-                                |> Seq.map (fun m -> m.Key)
-                                |> Seq.tryHead
-                                |> Option.map fst
-
-                            match groupName with
-                            | None -> np.Name,VersionRequirement.AllReleases
-                            | Some groupName -> 
-                                let group = lockFile.GetGroup groupName
-
-                                let lockedVersion = 
-                                    match Map.tryFind np.Name group.Resolution with
-                                    | Some resolvedPackage -> VersionRequirement(GreaterThan resolvedPackage.Version, getPreReleaseStatus resolvedPackage.Version)
-                                    | None -> VersionRequirement.AllReleases
-
-                                np.Name,lockedVersion
-                        else
-                            np.Name,VersionRequirement.AllReleases
-                | Some groupName ->
-                    let dependencyVersionRequirement =
-                        if not lockDependencies then
-                            match dependenciesFile.Groups |> Map.tryFind groupName with
-                            | None -> None
-                            | Some group ->
-                                match List.tryFind (fun r -> r.Name = np.Name) group.Packages with
-                                | Some requirement -> 
-                                    if minimumFromLockFile then
->>>>>>> 07e5b8ce
                                         match lockFile.Groups |> Map.tryFind groupName with
                                         | None -> None
                                         | Some group ->
