/// Contains logic which helps to resolve the dependency graph.
module Paket.PackageResolver

open Paket
open Paket.Domain
open Paket.Requirements
open Paket.Logging
open System.Collections.Generic
open System
open Paket.PackageSources

type DependencySet = Set<PackageName * VersionRequirement * FrameworkRestrictions>

module DependencySetFilter = 
    let isIncluded (restriction:FrameworkRestriction) (dependency:PackageName * VersionRequirement * FrameworkRestrictions) =
        let _,_,restrictions = dependency
        let restrictions = restrictions |> getRestrictionList
        if Seq.isEmpty restrictions then true else
        match restriction with
        | FrameworkRestriction.Exactly v1 -> 
            restrictions 
            |> Seq.filter (fun r2 -> restriction.IsSameCategoryAs(r2) = Some(true))
            |> Seq.exists (fun r2 ->
                match r2 with
                | FrameworkRestriction.Exactly v2 when v1 = v2 -> true
                | FrameworkRestriction.AtLeast v2 when v1 >= v2 -> true
                | FrameworkRestriction.Between(v2,v3) when v1 >= v2 && v1 < v3 -> true
                | _ -> false)
        | FrameworkRestriction.AtLeast v1 -> 
            restrictions 
            |> Seq.filter (fun r2 -> restriction.IsSameCategoryAs(r2) = Some(true))
            |> Seq.exists (fun r2 ->
                match r2 with
                | FrameworkRestriction.Exactly v2 when v1 <= v2 -> true
                | FrameworkRestriction.AtLeast v2 -> true
                | FrameworkRestriction.Between(v2,v3) when v1 < v3 -> true
                | _ -> false)
        | FrameworkRestriction.Between (min, max) ->
            restrictions 
            |> Seq.filter (fun r2 -> restriction.IsSameCategoryAs(r2) = Some(true))
            |> Seq.exists (fun r2 ->
                match r2 with
                | FrameworkRestriction.Exactly v when v >= min && v < max -> true
                | FrameworkRestriction.AtLeast v when v < max -> true
                | FrameworkRestriction.Between(min',max') when max' >= min && min' < max -> true
                | _ -> false)
        | _ -> true

    let filterByRestrictions (restrictions:FrameworkRestrictions) (dependencies:DependencySet) : DependencySet = 
        match getRestrictionList restrictions with
        | [] -> dependencies
        | restrictions ->
            dependencies 
            |> Set.filter (fun dependency ->
                restrictions |> List.exists (fun r -> isIncluded r dependency))

/// Represents package details
type PackageDetails =
    { Name : PackageName
      Source : PackageSource
      DownloadLink : string
      LicenseUrl : string
      Unlisted : bool
      DirectDependencies : DependencySet }

/// Represents data about resolved packages
type ResolvedPackage =
    { Name : PackageName
      Version : SemVerInfo
      Dependencies : DependencySet
      Unlisted : bool
      Settings : InstallSettings
      Source : PackageSource }

    override this.ToString() = sprintf "%O %O" this.Name this.Version

type PackageResolution = Map<PackageName, ResolvedPackage>

let cleanupNames (model : PackageResolution) : PackageResolution = 
    model
    |> Map.map (fun _ package ->
        { package with 
            Dependencies = 
                package.Dependencies 
                |> Set.map (fun (name, v, d) -> model.[name].Name, v, d) })

[<RequireQualifiedAccess>]
type Resolution =
| Ok of PackageResolution
| Conflict of Map<PackageName,ResolvedPackage> * Set<PackageRequirement> * Set<PackageRequirement> * Set<PackageRequirement> * PackageRequirement * (PackageName -> (SemVerInfo * PackageSource list) seq)
    with

    member this.GetConflicts() =
        match this with
        | Resolution.Ok(_) -> []
        | Resolution.Conflict(resolved,closed,stillOpen,conflicts,lastPackageRequirement,getVersionF) ->
            closed
            |> Set.union stillOpen
            |> Set.add lastPackageRequirement
            |> Seq.filter (fun x -> x.Name = lastPackageRequirement.Name)
            |> Seq.sortBy (fun x -> x.Parent)
            |> Seq.toList

    member this.GetErrorText(showResolvedPackages) =
        match this with
        | Resolution.Ok(_) -> ""
        | Resolution.Conflict(resolved,closed,stillOpen,conflicts,lastPackageRequirement,getVersionF) ->
            let errorText = System.Text.StringBuilder()

            let addToError text = errorText.AppendLine text |> ignore
           
            if showResolvedPackages && not resolved.IsEmpty then
                addToError "  Resolved packages:"
                for kv in resolved do
                    let resolvedPackage = kv.Value
                    sprintf "   - %O %O" resolvedPackage.Name resolvedPackage.Version |> addToError

            let reportConflicts (conflicts:PackageRequirement list) =
                let r = Seq.head conflicts
                addToError <| sprintf "  Could not resolve package %O:" r.Name
                let hasPrereleases = conflicts |> Seq.exists (fun r -> r.VersionRequirement.PreReleases <> PreReleaseStatus.No)
                conflicts
                |> List.iter (fun x ->
                        let vr = x.VersionRequirement.ToString() |> fun s -> if String.IsNullOrWhiteSpace s then ">= 0" else s
                        let pr = if hasPrereleases && x.VersionRequirement.PreReleases = PreReleaseStatus.No then " (no prereleases)" else ""

                        match x.Parent with
                        | DependenciesFile _ ->
                            sprintf "   - Dependencies file requested package %O: %s%s" r.Name vr pr |> addToError
                        | Package(parentName,version,_) ->
                            sprintf "   - %O %O requested package %O: %s%s" parentName version r.Name vr pr |> addToError)

            match this.GetConflicts() with
            | [] -> addToError <| sprintf "  Could not resolve package %O. Unknown resolution error." (Seq.head stillOpen)
            | [c] ->
                reportConflicts [c]
                match getVersionF c.Name |> Seq.toList with
                | [] -> sprintf "   - No versions available." |> addToError
                | avalaibleVersions ->
                    sprintf "   - Available versions:" |> addToError
                    for v in avalaibleVersions do 
                        sprintf "     - %O" v |> addToError
            | conflicts ->
                reportConflicts conflicts
            
            errorText.ToString()

    member this.GetModelOrFail() = 
        match this with
        | Resolution.Ok model -> model
        | Resolution.Conflict(_) -> 
            "There was a version conflict during package resolution." + Environment.NewLine +
                this.GetErrorText(true)  + Environment.NewLine +
                "  Please try to relax some conditions."
            |> failwithf "%s"

let calcOpenRequirements (exploredPackage:ResolvedPackage,globalFrameworkRestrictions,(versionToExplore,_),dependency,closed:Set<PackageRequirement>,stillOpen:Set<PackageRequirement>) =
    let dependenciesByName =
        // there are packages which define multiple dependencies to the same package
        // we just take the latest one - see #567
        let hashSet = new HashSet<_>()
        exploredPackage.Dependencies
        |> Set.filter (fun (name,_,_) -> hashSet.Add name)

    let rest = 
        stillOpen
        |> Set.remove dependency
    
    dependenciesByName
    |> Set.map (fun (n, v, restriction) -> 
        let newRestrictions = 
            filterRestrictions restriction exploredPackage.Settings.FrameworkRestrictions
            |> filterRestrictions globalFrameworkRestrictions
        { dependency with Name = n
                          VersionRequirement = v
                          Parent = Package(dependency.Name, versionToExplore, exploredPackage.Source)
                          Graph = [dependency] @ dependency.Graph
                          Settings = { dependency.Settings with FrameworkRestrictions = newRestrictions } })
    |> Set.filter (fun d ->
        closed
        |> Seq.exists (fun x ->
            x.Name = d.Name && 
               x.Settings.FrameworkRestrictions = d.Settings.FrameworkRestrictions &&
                (x = d ||
                 x.VersionRequirement.Range.IsIncludedIn d.VersionRequirement.Range ||
                 x.VersionRequirement.Range.IsGlobalOverride))
        |> not)
    |> Set.filter (fun d ->
        stillOpen
        |> Seq.exists (fun x -> x.Name = d.Name && (x = d || x.VersionRequirement.Range.IsGlobalOverride) && x.Settings.FrameworkRestrictions = d.Settings.FrameworkRestrictions)
        |> not)
    |> Set.union rest


type Resolved = {
    ResolvedPackages : Resolution
    ResolvedSourceFiles : ModuleResolver.ResolvedSourceFile list }

let getResolverStrategy globalStrategyForDirectDependencies globalStrategyForTransitives (allRequirementsOfCurrentPackage:Set<PackageRequirement>) (currentRequirement:PackageRequirement) =
    if currentRequirement.Parent.IsRootRequirement() && Set.count allRequirementsOfCurrentPackage = 1 then
        let combined = currentRequirement.ResolverStrategyForDirectDependencies ++ globalStrategyForDirectDependencies

        defaultArg combined ResolverStrategy.Max
    else
        let combined =
            (allRequirementsOfCurrentPackage
                |> List.ofSeq
                |> List.filter (fun x -> x.Depth > 0)
                |> List.sortBy (fun x -> x.Depth, x.ResolverStrategyForTransitives <> globalStrategyForTransitives, x.ResolverStrategyForTransitives <> Some ResolverStrategy.Max)
                |> List.map (fun x -> x.ResolverStrategyForTransitives)
                |> List.fold (++) None)
                ++ globalStrategyForTransitives
                    
        defaultArg combined ResolverStrategy.Max

type UpdateMode =
    | UpdateGroup of GroupName
    | UpdateFiltered of GroupName * PackageFilter
    | Install
    | UpdateAll

/// Resolves all direct and transitive dependencies
let Resolve(getVersionsF, getPackageDetailsF, groupName:GroupName, globalStrategyForDirectDependencies, globalStrategyForTransitives, globalFrameworkRestrictions, (rootDependencies:PackageRequirement Set), updateMode : UpdateMode) =
    tracefn "Resolving packages for group %O:" groupName
    let lastConflictReported = ref DateTime.Now

    let packageFilter =
        match updateMode with
        | UpdateFiltered (g, f) when g = groupName -> Some f
        | _ -> None

    let rootSettings =
        rootDependencies
        |> Seq.map (fun x -> x.Name,x.Settings)
        |> dict

    let exploredPackages = Dictionary<PackageName*SemVerInfo,ResolvedPackage>()
    let conflictHistory = Dictionary<PackageName,int>()
    let knownConflicts = HashSet<_>()
    let tryRelaxed = ref false

    let getExploredPackage(dependency:PackageRequirement,(version,packageSources)) =
        let key = dependency.Name,version
        match exploredPackages.TryGetValue key with
        | true,package -> 
            let newRestrictions = 
                if List.isEmpty (globalFrameworkRestrictions |> getRestrictionList) && (List.isEmpty (package.Settings.FrameworkRestrictions |> getRestrictionList) || List.isEmpty (dependency.Settings.FrameworkRestrictions |> getRestrictionList)) then [] else
                optimizeRestrictions ((package.Settings.FrameworkRestrictions  |> getRestrictionList) @ (dependency.Settings.FrameworkRestrictions |> getRestrictionList) @ (globalFrameworkRestrictions |> getRestrictionList))
            
            let package = { package with Settings = { package.Settings with FrameworkRestrictions = FrameworkRestrictionList newRestrictions } }
            exploredPackages.[key] <- package
            Some package
        | false,_ ->
            match updateMode with
            | Install -> tracefn  " - %O %A" dependency.Name version
            | _ ->
                match dependency.VersionRequirement.Range with
                | Specific _ when dependency.Parent.IsRootRequirement() -> traceWarnfn " - %O is pinned to %O" dependency.Name version
                | _ -> tracefn  " - %O %A" dependency.Name version

            let newRestrictions = filterRestrictions dependency.Settings.FrameworkRestrictions globalFrameworkRestrictions
            
            try
                let packageDetails : PackageDetails = getPackageDetailsF packageSources groupName dependency.Name version

                let filteredDependencies = DependencySetFilter.filterByRestrictions newRestrictions packageDetails.DirectDependencies

                let settings =
                    match dependency.Parent with
                    | DependenciesFile(_) -> dependency.Settings
                    | Package(_) -> 
                        match rootSettings.TryGetValue packageDetails.Name with
                        | true, s -> s + dependency.Settings 
                        | _ -> dependency.Settings 

                let settings = settings.AdjustWithSpecialCases packageDetails.Name
                let explored =
                    { Name = packageDetails.Name
                      Version = version
                      Dependencies = filteredDependencies
                      Unlisted = packageDetails.Unlisted
                      Settings = settings
                      Source = packageDetails.Source }
                exploredPackages.Add(key,explored)
                Some explored
            with
            | _ -> None

    let getCompatibleVersions(relax,filteredVersions:Map<PackageName, ((SemVerInfo * PackageSource list) list * bool)>,openRequirements:Set<PackageRequirement>,currentRequirement:PackageRequirement) =
        verbosefn "  Trying to resolve %O" currentRequirement

        let availableVersions = ref Seq.empty
        let compatibleVersions = ref Seq.empty
        let globalOverride = ref false
       
        match Map.tryFind currentRequirement.Name filteredVersions with
        | None ->
            let allRequirementsOfCurrentPackage =
                openRequirements
                |> Set.filter (fun r -> currentRequirement.Name = r.Name)

            // we didn't select a version yet so all versions are possible
            let isInRange mapF (ver,_) =
                allRequirementsOfCurrentPackage
                |> Seq.forall (fun r -> (mapF r).VersionRequirement.IsInRange ver)

            let getSingleVersion v =
                match currentRequirement.Parent with
                | PackageRequirementSource.Package(_,_,parentSource) -> 
                    let sources = parentSource :: currentRequirement.Sources |> List.distinct
                    Seq.singleton (v,sources)
                | _ -> 
                    let sources : PackageSource list = currentRequirement.Sources |> List.sortBy (fun x -> String.containsIgnoreCase "nuget.org" x.Url |> not) 
                    Seq.singleton (v,sources)

            availableVersions :=
                match currentRequirement.VersionRequirement.Range with
                | OverrideAll v -> getSingleVersion v
                | Specific v -> getSingleVersion v
                | _ -> 
                    let resolverStrategy = getResolverStrategy globalStrategyForDirectDependencies globalStrategyForTransitives allRequirementsOfCurrentPackage currentRequirement
                    getVersionsF currentRequirement.Sources resolverStrategy groupName currentRequirement.Name
                |> Seq.cache

            let preRelease v =
                v.PreRelease = None
                || currentRequirement.VersionRequirement.PreReleases <> PreReleaseStatus.No
                || match currentRequirement.VersionRequirement.Range with
                    | Specific v -> v.PreRelease <> None
                    | OverrideAll v -> v.PreRelease <> None
                    | _ -> false

            compatibleVersions := Seq.filter (isInRange id) (!availableVersions) |> Seq.cache
            if currentRequirement.VersionRequirement.Range.IsGlobalOverride then
                globalOverride := true
            else
                if Seq.isEmpty !compatibleVersions then
                    let prereleases = Seq.filter (isInRange (fun r -> r.IncludingPrereleases())) (!availableVersions) |> Seq.toList
                    let allPrereleases = prereleases |> List.filter (fun (v,_) -> v.PreRelease <> None) = prereleases
                    if allPrereleases then
                        availableVersions := Seq.ofList prereleases
                        compatibleVersions := Seq.ofList prereleases
        | Some(versions,globalOverride') -> 
            // we already selected a version so we can't pick a different
            globalOverride := globalOverride'
            availableVersions := List.toSeq versions
            if globalOverride' then
                compatibleVersions := List.toSeq versions
            else
                compatibleVersions := 
                    Seq.filter (fun (v,_) -> currentRequirement.VersionRequirement.IsInRange(v,currentRequirement.Parent.IsRootRequirement() |> not)) versions

                if Seq.isEmpty !compatibleVersions then
                    let withPrereleases = Seq.filter (fun (v,_) -> currentRequirement.IncludingPrereleases().VersionRequirement.IsInRange(v,currentRequirement.Parent.IsRootRequirement() |> not)) versions
                    if relax then
                        compatibleVersions := withPrereleases
                    else
                        if Seq.isEmpty withPrereleases |> not then
                            tryRelaxed := true


        !availableVersions,!compatibleVersions,!globalOverride

    let getConflicts(filteredVersions:Map<PackageName, ((SemVerInfo * PackageSource list) list * bool)>,closedRequirements:Set<PackageRequirement>,openRequirements:Set<PackageRequirement>,currentRequirement:PackageRequirement) = 
        let allRequirements = 
            openRequirements
            |> Set.filter (fun r -> r.Graph |> List.contains currentRequirement |> not)
            |> Set.union closedRequirements

        knownConflicts
        |> Seq.map (fun (conflicts,selectedVersion) ->
            match selectedVersion with 
            | None when Set.isSubset conflicts allRequirements -> conflicts
            | Some(selectedVersion,_) ->
                let n = (Seq.head conflicts).Name
                match filteredVersions |> Map.tryFind n with
                | Some(v,_) when v = selectedVersion && Set.isSubset conflicts allRequirements -> conflicts
                | _ -> Set.empty
            | _ -> Set.empty)
        |> Set.unionMany

    let getCurrentRequirement (openRequirements:Set<PackageRequirement>) =
        let currentMin = ref (Seq.head openRequirements)
        let currentBoost = ref 0
        for d in openRequirements do
            let boost = 
                match conflictHistory.TryGetValue d.Name with
                | true,c -> -c
                | _ -> 0
            if PackageRequirement.Compare(d,!currentMin,packageFilter,boost,!currentBoost) = -1 then
                currentMin := d
                currentBoost := boost
        !currentMin

    let boostConflicts (filteredVersions:Map<PackageName, ((SemVerInfo * PackageSource list) list * bool)>,currentRequirement:PackageRequirement,conflictStatus:Resolution) = 
        // boost the conflicting package, in order to solve conflicts faster
        let isNewConflict =
            match conflictHistory.TryGetValue currentRequirement.Name with
            | true,count -> 
                conflictHistory.[currentRequirement.Name] <- count + 1
                false
            | _ -> 
                conflictHistory.Add(currentRequirement.Name, 1)
                true
                
        let conflicts = conflictStatus.GetConflicts() 
        match conflicts with
        | c::_  ->
            let selectedVersion = Map.tryFind c.Name filteredVersions
            let key = conflicts |> Set.ofList,selectedVersion
            knownConflicts.Add key |> ignore
            let reportThatResolverIsTakingLongerThanExpected = not isNewConflict && DateTime.Now - !lastConflictReported > TimeSpan.FromSeconds 10.
            if verbose then
                tracefn "%s" <| conflictStatus.GetErrorText(false)
                tracefn "    ==> Trying different resolution."
            if reportThatResolverIsTakingLongerThanExpected then
                traceWarnfn "%s" <| conflictStatus.GetErrorText(false)
                traceWarn "The process is taking longer than expected."
                traceWarn "Paket may still find a valid resolution, but this might take a while."
                lastConflictReported := DateTime.Now
        | _ -> ()
  

    let rec step (relax,filteredVersions:Map<PackageName, ((SemVerInfo * PackageSource list) list * bool)>,currentResolution:Map<PackageName,ResolvedPackage>,closedRequirements:Set<PackageRequirement>,openRequirements:Set<PackageRequirement>) =
        if Set.isEmpty openRequirements then 
            Resolution.Ok(cleanupNames currentResolution) 
        else
            verbosefn "  %d packages in resolution. %d requirements left" currentResolution.Count openRequirements.Count
        
            let currentRequirement = getCurrentRequirement openRequirements
            let conflicts = getConflicts(filteredVersions,closedRequirements,openRequirements,currentRequirement)
            if conflicts |> Set.isEmpty |> not then 
                Resolution.Conflict(currentResolution,closedRequirements,openRequirements,conflicts,Seq.head conflicts,getVersionsF currentRequirement.Sources ResolverStrategy.Max groupName) 
            else
                let availableVersions,compatibleVersions,globalOverride = getCompatibleVersions(relax,filteredVersions,openRequirements,currentRequirement)

                let conflictStatus = Resolution.Conflict(currentResolution,closedRequirements,openRequirements,Set.empty,currentRequirement,getVersionsF currentRequirement.Sources ResolverStrategy.Max groupName)
                if Seq.isEmpty compatibleVersions then
                    boostConflicts (filteredVersions,currentRequirement,conflictStatus) 

                let ready = ref false
                let state = ref conflictStatus
                let useUnlisted = ref false
                let hasUnlisted = ref false

                while not !ready do
                    let trial = ref 0
                    let forceBreak = ref false
            
                    let isOk() = 
                        match !state with
                        | Resolution.Ok _ -> true
                        | _ -> false
                    let versionsToExplore = ref compatibleVersions

                    let shouldTryHarder trial =
                        if !forceBreak then false else
                        if isOk() || Seq.isEmpty !versionsToExplore then false else
                        if trial < 1 then true else
                        conflicts |> Set.isEmpty

                    while shouldTryHarder !trial do
                        trial := !trial + 1
                        let versionToExplore = Seq.head !versionsToExplore
                        versionsToExplore := Seq.tail !versionsToExplore
                        match getExploredPackage(currentRequirement,versionToExplore) with
                        | None -> ()
                        | Some exploredPackage ->
<<<<<<< HEAD
                            if exploredPackage.Unlisted && not !useUnlisted then
                                () 
=======
                            hasUnlisted := exploredPackage.Unlisted || !hasUnlisted
                            if exploredPackage.Unlisted && not !useUnlisted then 
                                ()
>>>>>>> 69816c72
                            else
                                let newFilteredVersions = Map.add currentRequirement.Name ([versionToExplore],globalOverride) filteredVersions
                        
                                let newOpen = calcOpenRequirements(exploredPackage,globalFrameworkRestrictions,versionToExplore,currentRequirement,closedRequirements,openRequirements)
                                if newOpen = openRequirements then 
                                    failwithf "The resolver confused itself. The new open requirements are the same as the old ones. This will result in an endless loop.%sCurrent Requirement: %A%sRequirements: %A" Environment.NewLine currentRequirement Environment.NewLine newOpen

                                let newResolution = Map.add exploredPackage.Name exploredPackage currentResolution

                                let newClosed = Set.add currentRequirement closedRequirements

                                state := step (relax,newFilteredVersions,newResolution,newClosed,newOpen)

                                match !state with
                                | Resolution.Conflict(resolved,closed,stillOpen,conflicts,lastPackageRequirement,getVersionF)
                                    when
                                        (Set.isEmpty conflicts |> not) && 
                                          newResolution.Count > 1 &&
                                          (conflicts |> Set.exists (fun r -> r = currentRequirement || r.Graph |> List.contains currentRequirement) |> not) ->
                                        forceBreak := true
                                | _ -> ()                            

                    if not !useUnlisted && !hasUnlisted && not (isOk()) then
                        useUnlisted := true
                    else
                        ready := true

                !state

    match step (false, Map.empty, Map.empty, Set.empty, rootDependencies) with
    | Resolution.Conflict(resolved,closed,stillOpen,_,_,_) as conflict ->
        if !tryRelaxed then
            conflictHistory.Clear()
            knownConflicts.Clear() |> ignore
            step (true, Map.empty, Map.empty, Set.empty, rootDependencies)
        else
            conflict
    | x -> x<|MERGE_RESOLUTION|>--- conflicted
+++ resolved
@@ -466,14 +466,9 @@
                         match getExploredPackage(currentRequirement,versionToExplore) with
                         | None -> ()
                         | Some exploredPackage ->
-<<<<<<< HEAD
+                            hasUnlisted := exploredPackage.Unlisted || !hasUnlisted
                             if exploredPackage.Unlisted && not !useUnlisted then
-                                () 
-=======
-                            hasUnlisted := exploredPackage.Unlisted || !hasUnlisted
-                            if exploredPackage.Unlisted && not !useUnlisted then 
                                 ()
->>>>>>> 69816c72
                             else
                                 let newFilteredVersions = Map.add currentRequirement.Name ([versionToExplore],globalOverride) filteredVersions
                         
