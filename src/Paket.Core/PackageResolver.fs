/// Contains logic which helps to resolve the dependency graph.
module Paket.PackageResolver

open Paket
open Paket.Domain
open Paket.Requirements
open Paket.Logging
open System.Collections.Generic
open System
open System.Diagnostics
open Paket.PackageSources

type DependencySet = Set<PackageName * VersionRequirement * FrameworkRestrictions>

module DependencySetFilter =
    let isIncluded (restriction:FrameworkRestriction) (dependency:PackageName * VersionRequirement * FrameworkRestrictions) =
        let _,_,restrictions = dependency
        let restrictions = restrictions |> getRestrictionList
        if Seq.isEmpty restrictions then true else
        match restriction with
        | FrameworkRestriction.Exactly v1 ->
            restrictions
            |> Seq.filter (fun r2 -> restriction.IsSameCategoryAs(r2) = Some(true))
            |> Seq.exists (fun r2 ->
                match r2 with
                | FrameworkRestriction.Exactly v2 when v1 = v2 -> true
                | FrameworkRestriction.AtLeast v2 when v1 >= v2 -> true
                | FrameworkRestriction.Between(v2,v3) when v1 >= v2 && v1 < v3 -> true
                | _ -> false)
        | FrameworkRestriction.AtLeast v1 ->
            restrictions
            |> Seq.filter (fun r2 -> restriction.IsSameCategoryAs(r2) = Some(true))
            |> Seq.exists (fun r2 ->
                match r2 with
                | FrameworkRestriction.Exactly v2 when v1 <= v2 -> true
                | FrameworkRestriction.AtLeast v2 -> true
                | FrameworkRestriction.Between(v2,v3) when v1 < v3 -> true
                | _ -> false)
        | FrameworkRestriction.Between (min, max) ->
            restrictions
            |> Seq.filter (fun r2 -> restriction.IsSameCategoryAs(r2) = Some(true))
            |> Seq.exists (fun r2 ->
                match r2 with
                | FrameworkRestriction.Exactly v when v >= min && v < max -> true
                | FrameworkRestriction.AtLeast v when v < max -> true
                | FrameworkRestriction.Between(min',max') when max' >= min && min' < max -> true
                | _ -> false)
        | _ -> true

    let filterByRestrictions (restrictions:FrameworkRestrictions) (dependencies:DependencySet) : DependencySet =
        match getRestrictionList restrictions with
        | [] -> dependencies
        | restrictions ->
            dependencies
            |> Set.filter (fun dependency ->
                restrictions |> List.exists (fun r -> isIncluded r dependency))


/// Represents package details
[<StructuredFormatDisplay "{Display}">]
type PackageDetails = {
    Name               : PackageName
    Source             : PackageSource
    DownloadLink       : string
    LicenseUrl         : string
    Unlisted           : bool
    DirectDependencies : DependencySet
}

/// Represents data about resolved packages
[<StructuredFormatDisplay "{Display}">]
type ResolvedPackage = {
    Name         : PackageName
    Version      : SemVerInfo
    Dependencies : DependencySet
    Unlisted     : bool
    Settings     : InstallSettings
    Source       : PackageSource
} with
    override this.ToString () = sprintf "%O %O" this.Name this.Version

    member self.HasFrameworkRestrictions =
        not (getRestrictionList self.Settings.FrameworkRestrictions = [])
    
    member private self.Display 
        with get() =
            let deps = 
                self.Dependencies 
                |> Seq.map (fun (name,ver,restrict) -> 
                    sprintf "  <%A - %A - %A>\n" name ver restrict)
                |> String.Concat
            sprintf
                "%A\n\
                 Dependencies -\n\
                 %s\n\
                 Source - %A\n\
                 Install Settings\n\
                 %A"                self.Name deps self.Source self.Settings

type PackageResolution = Map<PackageName, ResolvedPackage>

let cleanupNames (model : PackageResolution) : PackageResolution =
    model
    |> Map.map (fun _ package ->
        { package with
            Dependencies =
                package.Dependencies
                |> Set.map (fun (name, v, d) -> model.[name].Name, v, d) })


type ResolverStep = {
    Relax: bool
    FilteredVersions : Map<PackageName, ((SemVerInfo * PackageSource list) list * bool)>
    CurrentResolution : Map<PackageName,ResolvedPackage>;
    ClosedRequirements : Set<PackageRequirement>
    OpenRequirements : Set<PackageRequirement> }


[<RequireQualifiedAccess>]
[<DebuggerDisplay "{DebugDisplay()}">]
type Resolution =
| Ok of PackageResolution
| Conflict of resolveStep    : ResolverStep
            * requirementSet : PackageRequirement Set
            * requirement    : PackageRequirement
            * getPackageVersions : (PackageName -> (SemVerInfo * PackageSource list) seq)
    member private self.DebugDisplay() =
        match self with
        | Ok pkgres ->   
            pkgres |> Seq.map (fun kvp -> kvp.Key, kvp.Value)
            |> Array.ofSeq |> sprintf "Ok - %A"
        | Conflict (resolveStep,reqSet,req,_) ->
            sprintf "%A\n%A\n%A\n" resolveStep reqSet req


[<CompilationRepresentation(CompilationRepresentationFlags.ModuleSuffix)>]
module Resolution =

    open System.Text

    let getConflicts (res:Resolution) =
        match res with
        | Resolution.Ok _ -> []
        | Resolution.Conflict (currentStep,_,lastPackageRequirement,_) ->
            currentStep.ClosedRequirements
            |> Set.union currentStep.OpenRequirements
            |> Set.add lastPackageRequirement
            |> Seq.filter (fun x -> x.Name = lastPackageRequirement.Name)
            |> Seq.sortBy (fun x -> x.Parent)
            |> Seq.toList

    let buildConflictReport (errorReport:StringBuilder)  (conflicts:PackageRequirement list) =
        match conflicts with
        | [] -> errorReport
        | req::conflicts ->
            
<<<<<<< HEAD
            errorReport.AddLine (sprintf "  Could not resolve package %O %O:" req.Name req.VersionRequirement.Range)
            let hasPrereleases =
                conflicts |> List.exists (fun r -> r.VersionRequirement.PreReleases <> PreReleaseStatus.No)

            let rec loop conflicts (errorReport:StringBuilder) =
                match conflicts with
                | [] -> errorReport
                | hd::tl ->
                    let vr =
                        hd.VersionRequirement.ToString ()
                        |> fun s -> if String.IsNullOrWhiteSpace s then ">= 0" else s
                    let pr = if hasPrereleases && hd.VersionRequirement.PreReleases = PreReleaseStatus.No then " (no prereleases)" else
                             match hd.VersionRequirement.PreReleases with
                             | PreReleaseStatus.Concrete [x] -> sprintf " (%s)" x
                             | PreReleaseStatus.Concrete x -> sprintf " %A" x
                             | _ -> ""
                    match hd.Parent with
                    | DependenciesFile _ ->
                        loop tl (errorReport.AppendLinef "   - Dependencies file requested package %O: %s%s" req.Name vr pr)
                    | Package (parentName,version,_) ->
                        loop tl (errorReport.AppendLinef  "   - %O %O requested package %O: %s%s" parentName version req.Name vr pr)
            loop conflicts errorReport


    let getErrorText showResolvedPackages = function
    | Resolution.Ok _ -> ""
    | Resolution.Conflict (currentStep,_,_,getVersionF) as res ->
        let errorText =
            if showResolvedPackages && not currentStep.CurrentResolution.IsEmpty then
                ( StringBuilder().AppendLine  "  Resolved packages:"
                , currentStep.CurrentResolution)
                ||> Map.fold (fun sb _ resolvedPackage ->
                    sb.AppendLinef "   - %O %O" resolvedPackage.Name resolvedPackage.Version)
            else StringBuilder()

        match getConflicts res with
        | []  ->
            errorText.AppendLinef
                "  Could not resolve package %O. Unknown resolution error."
                    (Seq.head currentStep.OpenRequirements)
        | [c] ->
            let errorText = buildConflictReport errorText  [c]
            match getVersionF c.Name |> Seq.toList with
            | [] -> errorText.AppendLinef  "   - No versions available."
            | avalaibleVersions ->
                ( errorText.AppendLinef  "   - Available versions:"
                , avalaibleVersions )
                ||> List.fold (fun sb elem -> sb.AppendLinef "     - %O" elem)
        | conflicts -> buildConflictReport errorText conflicts
        |> string


    let getModelOrFail = function
    | Resolution.Ok model -> model
    | Resolution.Conflict _ as res ->
        failwithf  "There was a version conflict during package resolution.\n\
                    %s\n  Please try to relax some conditions." (getErrorText true res)


    let isDone = function
    | Resolution.Ok _ -> true
    | _ -> false

type Resolution with

    member self.GetConflicts () = Resolution.getConflicts self
    member self.GetErrorText showResolvedPackages = Resolution.getErrorText showResolvedPackages self
    member self.GetModelOrFail () = Resolution.getModelOrFail self
    member self.IsDone = Resolution.isDone self

=======
            errorText.ToString()

    member this.GetModelOrFail() = 
        match this with
        | Resolution.Ok model -> model
        | Resolution.Conflict(_) -> 
            "There was a version conflict during package resolution." + Environment.NewLine +
                this.GetErrorText(true)  + Environment.NewLine +
                "  Please try to relax some conditions or resolve the conflict manually (see http://fsprojects.github.io/Paket/nuget-dependencies.html#Use-exactly-this-version-constraint)."
            |> failwithf "%s"

    member this.IsDone =
        match this with
        | Resolution.Ok _ -> true
        | _ -> false
>>>>>>> 990b9b93

let calcOpenRequirements (exploredPackage:ResolvedPackage,globalFrameworkRestrictions,(versionToExplore,_),dependency,resolverStep:ResolverStep) =
    let dependenciesByName =
        // there are packages which define multiple dependencies to the same package
        // we compress these here - see #567
        let dict = Dictionary<_,_>()
        exploredPackage.Dependencies
        |> Set.iter (fun ((name,v,r) as dep) ->
            match dict.TryGetValue name with
            | true,(_,v2,r2) ->
                match v,v2 with
                | VersionRequirement(ra1,p1),VersionRequirement(ra2,p2) when p1 = p2 ->
                    let newRestrictions =
                        match r with
                        | FrameworkRestrictionList r ->
                            match r2 with
                            | FrameworkRestrictionList r2 ->
                                FrameworkRestrictionList (r @ r2)
                            | AutoDetectFramework -> FrameworkRestrictionList r
                        | AutoDetectFramework -> r

                    if ra1.IsIncludedIn ra2 then
                        dict.[name] <- (name,v,newRestrictions)
                    elif ra2.IsIncludedIn ra1 then
                        dict.[name] <- (name,v2,newRestrictions)
                    else dict.[name] <- dep
                | _ ->  dict.[name] <- dep
            | _ -> dict.Add(name,dep))
        dict
        |> Seq.map (fun kv -> kv.Value)
        |> Set.ofSeq

    let rest =
        resolverStep.OpenRequirements
        |> Set.remove dependency

    dependenciesByName
    |> Set.map (fun (n, v, restriction) ->
        let newRestrictions =
            filterRestrictions restriction exploredPackage.Settings.FrameworkRestrictions
            |> filterRestrictions globalFrameworkRestrictions
            |> fun xs -> if xs = FrameworkRestrictionList [] then exploredPackage.Settings.FrameworkRestrictions else xs

        { dependency with
            Name = n
            VersionRequirement = v
            Parent = Package(dependency.Name, versionToExplore, exploredPackage.Source)
            Graph = [dependency] @ dependency.Graph
            Settings = { dependency.Settings with FrameworkRestrictions = newRestrictions } })
    |> Set.filter (fun d ->
        resolverStep.ClosedRequirements
        |> Seq.exists (fun x ->
            x.Name = d.Name &&
               x.Settings.FrameworkRestrictions = d.Settings.FrameworkRestrictions &&
                (x = d ||
                 x.VersionRequirement.Range.IsIncludedIn d.VersionRequirement.Range ||
                 x.VersionRequirement.Range.IsGlobalOverride))
        |> not)
    |> Set.filter (fun d ->
        resolverStep.OpenRequirements
        |> Seq.exists (fun x -> x.Name = d.Name && (x = d || x.VersionRequirement.Range.IsGlobalOverride) && x.Settings.FrameworkRestrictions = d.Settings.FrameworkRestrictions)
        |> not)
    |> Set.union rest


type Resolved = {
    ResolvedPackages : Resolution
    ResolvedSourceFiles : ModuleResolver.ResolvedSourceFile list
}

let getResolverStrategy globalStrategyForDirectDependencies globalStrategyForTransitives (allRequirementsOfCurrentPackage:Set<PackageRequirement>) (currentRequirement:PackageRequirement) =
    if currentRequirement.Parent.IsRootRequirement() && Set.count allRequirementsOfCurrentPackage = 1 then
        let combined = currentRequirement.ResolverStrategyForDirectDependencies ++ globalStrategyForDirectDependencies

        defaultArg combined ResolverStrategy.Max
    else
        let combined =
            (allRequirementsOfCurrentPackage
                |> Seq.filter (fun x -> x.Depth > 0)
                |> Seq.sortBy (fun x -> x.Depth, x.ResolverStrategyForTransitives <> globalStrategyForTransitives, x.ResolverStrategyForTransitives <> Some ResolverStrategy.Max)
                |> Seq.map (fun x -> x.ResolverStrategyForTransitives)
                |> Seq.fold (++) None)
                ++ globalStrategyForTransitives

        defaultArg combined ResolverStrategy.Max

type UpdateMode =
    | UpdateGroup of GroupName
    | UpdateFiltered of GroupName * PackageFilter
    | Install
    | UpdateAll

type private PackageConfig = {
    Dependency         : PackageRequirement
    GroupName          : GroupName
    GlobalRestrictions : FrameworkRestrictions
    RootSettings       : IDictionary<PackageName,InstallSettings>
    Version            : SemVerInfo
    Sources            : PackageSource list
    UpdateMode         : UpdateMode
} with
    member self.HasGlobalRestrictions =
        not(getRestrictionList self.GlobalRestrictions = [])

    member self.HasDependencyRestrictions =
        not(getRestrictionList self.Dependency.Settings.FrameworkRestrictions = [])


let private updateRestrictions (pkgConfig:PackageConfig) (package:ResolvedPackage) =
    let newRestrictions =
        if  not pkgConfig.HasGlobalRestrictions
            && (List.isEmpty (package.Settings.FrameworkRestrictions |> getRestrictionList)
            ||  not pkgConfig.HasDependencyRestrictions )
        then
            []
        else
            let packageSettings = package.Settings.FrameworkRestrictions |> getRestrictionList
            let dependencySettings = pkgConfig.Dependency.Settings.FrameworkRestrictions |> getRestrictionList
            let globalSettings = pkgConfig.GlobalRestrictions |> getRestrictionList
            optimizeRestrictions (List.concat[packageSettings;dependencySettings;globalSettings])

    { package with
        Settings = { package.Settings with FrameworkRestrictions = FrameworkRestrictionList newRestrictions }
    }


let private explorePackageConfig getPackageDetailsF  (pkgConfig:PackageConfig) =
    let dependency, version = pkgConfig.Dependency, pkgConfig.Version
    let packageSources      = pkgConfig.Sources

    match pkgConfig.UpdateMode with
    | Install -> tracefn  " - %O %A" dependency.Name version
    | _ ->
        match dependency.VersionRequirement.Range with
        | Specific _ when dependency.Parent.IsRootRequirement() -> traceWarnfn " - %O is pinned to %O" dependency.Name version
        | _ -> tracefn  " - %O %A" dependency.Name version

    let newRestrictions =
        filterRestrictions dependency.Settings.FrameworkRestrictions pkgConfig.GlobalRestrictions
    try
        let packageDetails : PackageDetails =
            getPackageDetailsF packageSources pkgConfig.GroupName dependency.Name version
        let filteredDependencies =
            DependencySetFilter.filterByRestrictions newRestrictions packageDetails.DirectDependencies
        let settings =
            match dependency.Parent with
            | DependenciesFile _ -> dependency.Settings
            | Package _ ->
                match pkgConfig.RootSettings.TryGetValue packageDetails.Name with
                | true, s -> s + dependency.Settings
                | _ -> dependency.Settings
            |> fun x -> x.AdjustWithSpecialCases packageDetails.Name
        Some
            {   Name         = packageDetails.Name
                Version      = version
                Dependencies = filteredDependencies
                Unlisted     = packageDetails.Unlisted
                Settings     = { settings with FrameworkRestrictions = newRestrictions }
                Source       = packageDetails.Source
            }
    with
    | exn ->
        traceWarnfn "    Package not available.%s      Message: %s" Environment.NewLine exn.Message
        None


type StackPack = {
    ExploredPackages     : Dictionary<PackageName*SemVerInfo,ResolvedPackage>
    KnownConflicts       : HashSet<Set<PackageRequirement> * ((SemVerInfo * PackageSource list) list * bool) option>
    ConflictHistory      : Dictionary<PackageName, int>
}


let private getExploredPackage (pkgConfig:PackageConfig) getPackageDetailsF (stackpack:StackPack) =
    let key = (pkgConfig.Dependency.Name, pkgConfig.Version)

    match stackpack.ExploredPackages.TryGetValue key with
    | true, package ->
        let package = updateRestrictions pkgConfig package
        stackpack.ExploredPackages.[key] <- package
        verbosefn "   Retrieved Explored Package  %O" package
        stackpack, Some(true, package)
    | false,_ ->
        match explorePackageConfig getPackageDetailsF pkgConfig with
        | Some explored ->
            verbosefn "   Found Explored Package  %O" explored
            stackpack.ExploredPackages.Add(key,explored)
            stackpack, Some(false, explored)
        | None ->
            stackpack, None



let private getCompatibleVersions
               (currentStep:ResolverStep)
                groupName
               (currentRequirement:PackageRequirement)
               (getVersionsF: PackageSource list -> ResolverStrategy -> GroupName -> PackageName -> seq<SemVerInfo * PackageSource list>)
                globalOverride
                globalStrategyForDirectDependencies
                globalStrategyForTransitives        =
    verbosefn "  Trying to resolve %O" currentRequirement

    match Map.tryFind currentRequirement.Name currentStep.FilteredVersions with
    | None ->
        let allRequirementsOfCurrentPackage =
            currentStep.OpenRequirements
            |> Set.filter (fun r -> currentRequirement.Name = r.Name)

        // we didn't select a version yet so all versions are possible
        let isInRange mapF (ver,_) =
            allRequirementsOfCurrentPackage
            |> Set.forall (fun r -> (mapF r).VersionRequirement.IsInRange ver)

        let getSingleVersion v =
            match currentRequirement.Parent with
            | PackageRequirementSource.Package(_,_,parentSource) ->
                let sources = parentSource :: currentRequirement.Sources |> List.distinct
                Seq.singleton (v,sources)
            | _ ->
                let sources : PackageSource list = currentRequirement.Sources |> List.sortBy (fun x -> not x.IsLocalFeed, String.containsIgnoreCase "nuget.org" x.Url |> not)
                Seq.singleton (v,sources)

        let availableVersions =
            match currentRequirement.VersionRequirement.Range with
            | OverrideAll v -> getSingleVersion v
            | Specific v -> getSingleVersion v
            | _ ->
                let resolverStrategy = getResolverStrategy globalStrategyForDirectDependencies globalStrategyForTransitives allRequirementsOfCurrentPackage currentRequirement
                getVersionsF currentRequirement.Sources resolverStrategy groupName currentRequirement.Name

        let compatibleVersions = Seq.filter (isInRange id) (availableVersions)
        let compatibleVersions, globalOverride =
            if currentRequirement.VersionRequirement.Range.IsGlobalOverride then
                compatibleVersions |> Seq.cache, true
            elif Seq.isEmpty compatibleVersions then
                let prereleaseStatus (r:PackageRequirement) =
                    if r.Parent.IsRootRequirement() && r.VersionRequirement <> VersionRequirement.AllReleases then
                        r.VersionRequirement.PreReleases
                    else
                        PreReleaseStatus.All

                let available = availableVersions |> Seq.toList
                let prereleases = List.filter (isInRange (fun r -> r.IncludingPrereleases(prereleaseStatus r))) available
                let allPrereleases = prereleases |> List.filter (fun (v,_) -> v.PreRelease <> None) = prereleases
                if allPrereleases then
                    Seq.ofList prereleases, globalOverride
                else
                    compatibleVersions|> Seq.cache, globalOverride
            else
                compatibleVersions|> Seq.cache, globalOverride

        compatibleVersions, globalOverride, false

    | Some(versions,globalOverride) ->
        // we already selected a version so we can't pick a different
        let compatibleVersions, tryRelaxed =
            if globalOverride then List.toSeq versions, false else
            let compat =
                Seq.filter (fun (v,_) -> currentRequirement.VersionRequirement.IsInRange(v,currentRequirement.Parent.IsRootRequirement() |> not)) versions

            if Seq.isEmpty compat then
                let withPrereleases = Seq.filter (fun (v,_) -> currentRequirement.IncludingPrereleases().VersionRequirement.IsInRange(v,currentRequirement.Parent.IsRootRequirement() |> not)) versions
                if currentStep.Relax || Seq.isEmpty withPrereleases then
                    withPrereleases, false
                else
                    withPrereleases, true
            else
                compat, false
        compatibleVersions, false, tryRelaxed


let private getConflicts (currentStep:ResolverStep) (currentRequirement:PackageRequirement) (knownConflicts:HashSet<_>) =
    let allRequirements =
        currentStep.OpenRequirements
        |> Set.filter (fun r -> r.Graph |> List.contains currentRequirement |> not)
        |> Set.union currentStep.ClosedRequirements

    knownConflicts
    |> Seq.map (fun (conflicts,selectedVersion) ->
        match selectedVersion with
        | None when Set.isSubset conflicts allRequirements -> conflicts
        | Some(selectedVersion,_) ->
            let n = (Seq.head conflicts).Name
            match currentStep.FilteredVersions |> Map.tryFind n with
            | Some(v,_) when v = selectedVersion && Set.isSubset conflicts allRequirements -> conflicts
            | _ -> Set.empty
        | _ -> Set.empty)
    |> Set.unionMany


let private getCurrentRequirement packageFilter (openRequirements:Set<PackageRequirement>) (conflictHistory:Dictionary<_,_>) =
    let initialMin = Seq.head openRequirements
    let initialBoost = 0

    let currentMin, _ =
        ((initialMin,initialBoost),openRequirements)
        ||> Seq.fold (fun (cmin,cboost) d ->
            let boost =
                match conflictHistory.TryGetValue d.Name with
                | true,c -> -c
                | _ -> 0
            if PackageRequirement.Compare(d,cmin,packageFilter,boost,cboost) = -1 then
                d, boost
            else
                cmin,cboost)
    currentMin


[<StructuredFormatDisplay "{Display}">]
type ConflictState = {
    Status               : Resolution
    LastConflictReported : DateTime
    TryRelaxed           : bool
    Conflicts            : Set<PackageRequirement>
    VersionsToExplore    : seq<SemVerInfo * PackageSource list>
    GlobalOverride       : bool
} with
    member private self.Display 
        with get () = 
            let conflicts = self.Conflicts |> Seq.map (printfn "%A\n") |> String.Concat
            let explore = self.VersionsToExplore |> Seq.map (printfn "%A\n") |> String.Concat
            sprintf 
               "[< ConflictState >]\n\
                | Status       - %A\n\
                | Conflicts    - %A\n\
                | ExploreVers  - %A\n\
                | TryRelaxed   - %A\n\
                | LastReport   - %A\n"                
                    self.Status conflicts explore 
                    self.TryRelaxed self.LastConflictReported
        
        
let private boostConflicts
                    (filteredVersions:Map<PackageName, ((SemVerInfo * PackageSource list) list * bool)>)
                    (currentRequirement:PackageRequirement)
                    (stackpack:StackPack)
                    (conflictState:ConflictState) =
    let conflictStatus = conflictState.Status
    let isNewConflict  =
        match stackpack.ConflictHistory.TryGetValue currentRequirement.Name with
        | true,count ->
            stackpack.ConflictHistory.[currentRequirement.Name] <- count + 1
            false
        | _ ->
            stackpack.ConflictHistory.Add(currentRequirement.Name, 1)
            true

    let conflicts = conflictStatus.GetConflicts()
    let lastConflictReported =
        match conflicts with
        | c::_  ->
            let selectedVersion = Map.tryFind c.Name filteredVersions
            let key = conflicts |> Set.ofList,selectedVersion
            stackpack.KnownConflicts.Add key |> ignore

            let reportThatResolverIsTakingLongerThanExpected =
                not isNewConflict && DateTime.Now - conflictState.LastConflictReported > TimeSpan.FromSeconds 10.

            if Logging.verbose then
                tracefn "%s" <| conflictStatus.GetErrorText(false)
                tracefn "    ==> Trying different resolution."
            if reportThatResolverIsTakingLongerThanExpected then
                traceWarnfn "%s" <| conflictStatus.GetErrorText(false)
                traceWarn "The process is taking longer than expected."
                traceWarn "Paket may still find a valid resolution, but this might take a while."
                DateTime.Now
            else
                conflictState.LastConflictReported
        | _ -> conflictState.LastConflictReported
    { conflictState with
        LastConflictReported = lastConflictReported }, stackpack


[<Struct>]
type private StepFlags (ready:bool,useUnlisted:bool,hasUnlisted:bool,forceBreak:bool,firstTrial:bool,unlistedSearch:bool) =
    member __.Ready       = ready
    member __.UseUnlisted = useUnlisted
    member __.HasUnlisted = hasUnlisted
    member __.ForceBreak  = forceBreak
    member __.FirstTrial  = firstTrial
    member __.UnlistedSearch = unlistedSearch
    member private self.Display 
        with get () = 
            sprintf 
               "[< FLAGS >]\n\
                | Ready          - %b\n\
                | UseUnlisted    - %b\n\
                | HasUnlisted    - %b\n\
                | ForceBreak     - %b\n\
                | FirstTrial     - %b\n\   
                | UnlistedSearch - %b\n"   
                ready useUnlisted hasUnlisted forceBreak firstTrial unlistedSearch
    override self.ToString() = self.Display

type private Stage =
    | Step  of currentConflict : (ConflictState * ResolverStep * PackageRequirement) * priorConflictSteps : (ConflictState * ResolverStep * PackageRequirement *  seq<SemVerInfo * PackageSource list> * StepFlags) list
    | Outer of currentConflict : (ConflictState * ResolverStep * PackageRequirement) * priorConflictSteps : (ConflictState * ResolverStep * PackageRequirement *  seq<SemVerInfo * PackageSource list> * StepFlags) list
    | Inner of currentConflict : (ConflictState * ResolverStep * PackageRequirement) * priorConflictSteps : (ConflictState * ResolverStep * PackageRequirement *  seq<SemVerInfo * PackageSource list> * StepFlags) list


/// Resolves all direct and transitive dependencies
let Resolve (getVersionsF, getPackageDetailsF, groupName:GroupName, globalStrategyForDirectDependencies, globalStrategyForTransitives, globalFrameworkRestrictions, (rootDependencies:PackageRequirement Set), updateMode : UpdateMode) =
    tracefn "Resolving packages for group %O:" groupName

    let packageFilter =
        match updateMode with
        | UpdateFiltered (g, f) when g = groupName -> Some f
        | _ -> None

    let rootSettings =
        rootDependencies
        |> Seq.map (fun x -> x.Name,x.Settings)
        |> dict

    if Set.isEmpty rootDependencies then Resolution.Ok Map.empty 
    else

    /// Evaluates whethere the innermost step-looping stage should continue or not
    let keepLooping (flags:StepFlags) (conflictState:ConflictState) =
        if flags.ForceBreak then false else
        if conflictState.Status.IsDone || Seq.isEmpty conflictState.VersionsToExplore then false else
        flags.FirstTrial || Set.isEmpty conflictState.Conflicts
        

    let rec step (stage:Stage) (stackpack:StackPack) compatibleVersions (flags:StepFlags) =

        let fuseConflicts currentConflict priorConflictSteps =
            match currentConflict, priorConflictSteps with
            | currentConflict, (lastConflict,lastStep,lastRequirement,lastCompatibleVersions,lastFlags)::priorConflictSteps -> 
                let continueConflict = 
                    { currentConflict with VersionsToExplore = lastConflict.VersionsToExplore }        
                step (Inner((continueConflict,lastStep,lastRequirement),priorConflictSteps))  stackpack lastCompatibleVersions lastFlags 
            | currentConflict, [] -> currentConflict

        match stage with            
        | Step((currentConflict,currentStep,_currentRequirement), priorConflictSteps)  -> 
            if Set.isEmpty currentStep.OpenRequirements then
                let currentConflict =
                    { currentConflict with
                        Status = Resolution.Ok (cleanupNames currentStep.CurrentResolution) }
              
                match currentConflict, priorConflictSteps with
                | currentConflict, (lastConflict,lastStep,lastRequirement,lastCompatibleVersions,lastFlags)::priorConflictSteps -> 
                    let continueConflict = {
                        currentConflict with
                            VersionsToExplore = lastConflict.VersionsToExplore
                    }        
                    match continueConflict.Status with
                    | Resolution.Conflict (_,conflicts,_,_)
                        when
                            (Set.isEmpty conflicts |> not)
                            && currentStep.CurrentResolution.Count > 1
                            && not (conflicts |> Set.exists (fun r ->
                                r = lastRequirement
                                || r.Graph |> List.contains lastRequirement)) ->
                        let flags = 
                            StepFlags(flags.Ready,flags.UseUnlisted,flags.HasUnlisted,true,flags.FirstTrial,flags.UnlistedSearch)
                       
                        step (Inner((continueConflict,lastStep,lastRequirement),priorConflictSteps)) stackpack lastCompatibleVersions  lastFlags 
                    | _ ->
                        step (Inner((continueConflict,lastStep,lastRequirement),priorConflictSteps)) stackpack lastCompatibleVersions  lastFlags 
                
                | currentConflict, [] -> currentConflict

            else
                verbosefn "   %d packages in resolution.%s\n   %d requirements left%s\n" 
                    currentStep.CurrentResolution.Count 
                    (currentStep.CurrentResolution |> Seq.map (fun x -> sprintf "\n     - %O, %O" x.Key x.Value.Version) |> String.Concat)
                    currentStep.OpenRequirements.Count
                    (currentStep.OpenRequirements  |> Seq.map (fun x -> sprintf "\n     - %O, %O" x.Parent x.VersionRequirement) |> String.Concat)

                let currentRequirement = 
                    getCurrentRequirement packageFilter currentStep.OpenRequirements stackpack.ConflictHistory

                let conflicts = 
                    getConflicts currentStep currentRequirement stackpack.KnownConflicts

                let currentConflict =
                    let getVersionsF = getVersionsF currentRequirement.Sources ResolverStrategy.Max groupName
                    if Set.isEmpty conflicts then
                        { currentConflict with
                            Status = Resolution.Conflict(currentStep,Set.empty,currentRequirement,getVersionsF)}
                    else
                        { currentConflict with
                            Status = Resolution.Conflict(currentStep,conflicts,Seq.head conflicts,getVersionsF)}

                if not (Set.isEmpty conflicts) then
                    fuseConflicts currentConflict priorConflictSteps
                else
                    let compatibleVersions,globalOverride,tryRelaxed =
                        getCompatibleVersions currentStep groupName currentRequirement getVersionsF
                                currentConflict.GlobalOverride
                                globalStrategyForDirectDependencies
                                globalStrategyForTransitives

                    let currentConflict = {
                        currentConflict with
                            Conflicts           = conflicts
                            TryRelaxed          = tryRelaxed
                            GlobalOverride      = globalOverride
                    }
                    let conflictState, stackpack =
                        if Seq.isEmpty compatibleVersions then
                            boostConflicts currentStep.FilteredVersions currentRequirement stackpack currentConflict
                        else
                            currentConflict, stackpack
                    let flags =
                            StepFlags
                                (   ready       = false
                                ,   useUnlisted = false
                                ,   hasUnlisted = false
                                ,   forceBreak  = flags.ForceBreak
                                ,   firstTrial  = flags.FirstTrial
                                ,   unlistedSearch = false
                                )
                    step (Outer ((conflictState,currentStep,currentRequirement),priorConflictSteps)) stackpack compatibleVersions  flags 
        | Outer ((currentConflict,currentStep,currentRequirement), priorConflictSteps) ->
            if flags.Ready then 
                fuseConflicts currentConflict priorConflictSteps
            else
                let flags = StepFlags(flags.Ready,flags.UseUnlisted,flags.HasUnlisted,false,true,flags.UnlistedSearch)
                let currentConflict = { currentConflict with VersionsToExplore = compatibleVersions }
                step (Inner ((currentConflict,currentStep,currentRequirement), priorConflictSteps)) stackpack compatibleVersions  flags 

        | Inner ((currentConflict,currentStep,currentRequirement), priorConflictSteps)->
            if not (keepLooping flags currentConflict) then
                let flags =
                    if  not flags.UseUnlisted 
                     && flags.HasUnlisted 
                     && not flags.UnlistedSearch
                     && not currentConflict.Status.IsDone 
                     then
                     // if it's been determined that an unlisted package must be used, ready must be set to false
                        verbosefn "\nSearching for compatible unlisted package\n"
                        StepFlags(false,true,flags.HasUnlisted,flags.ForceBreak,flags.FirstTrial,true)
                    else
                        StepFlags(true,flags.UseUnlisted,flags.HasUnlisted,flags.ForceBreak,flags.FirstTrial,false)
                step (Outer((currentConflict,currentStep,currentRequirement), priorConflictSteps)) stackpack compatibleVersions  flags 
            else
                

                let flags = StepFlags(flags.Ready,flags.UseUnlisted,flags.HasUnlisted,flags.ForceBreak,false,flags.UnlistedSearch)
                let (version,sources) & versionToExplore = Seq.head currentConflict.VersionsToExplore

                let currentConflict = 
                    { currentConflict with VersionsToExplore = Seq.tail currentConflict.VersionsToExplore }

                let packageDetails = {
                    GroupName          = groupName
                    Dependency         = currentRequirement
                    GlobalRestrictions = globalFrameworkRestrictions
                    RootSettings       = rootSettings
                    Version            = version
                    Sources            = sources
                    UpdateMode         = updateMode
                }

                match getExploredPackage packageDetails getPackageDetailsF stackpack with
                | stackpack, None ->
                    step (Inner((currentConflict,currentStep,currentRequirement), priorConflictSteps)) stackpack compatibleVersions  flags

                | stackpack, Some(alreadyExplored,exploredPackage) ->
                    let hasUnlisted = exploredPackage.Unlisted || flags.HasUnlisted
                    let flags = 
                        StepFlags(flags.Ready,flags.UseUnlisted,hasUnlisted,flags.ForceBreak,flags.FirstTrial,flags.UnlistedSearch)

                    if exploredPackage.Unlisted && not flags.UseUnlisted then
                        if not alreadyExplored then
                            tracefn "     %O %O was unlisted" exploredPackage.Name exploredPackage.Version
                        step (Inner ((currentConflict,currentStep,currentRequirement), priorConflictSteps)) stackpack compatibleVersions flags 
                    else
                        let nextStep =
                            {   Relax              = currentStep.Relax
                                FilteredVersions   = Map.add currentRequirement.Name ([versionToExplore],currentConflict.GlobalOverride) currentStep.FilteredVersions
                                CurrentResolution  = Map.add exploredPackage.Name exploredPackage currentStep.CurrentResolution
                                ClosedRequirements = Set.add currentRequirement currentStep.ClosedRequirements
                                OpenRequirements   = calcOpenRequirements(exploredPackage,globalFrameworkRestrictions,versionToExplore,currentRequirement,currentStep)
                            }
                        if nextStep.OpenRequirements = currentStep.OpenRequirements then
                            failwithf "The resolver confused itself. The new open requirements are the same as the old ones.\n\
                                       This will result in an endless loop.%sCurrent Requirement: %A%sRequirements: %A" 
                                            Environment.NewLine currentRequirement Environment.NewLine nextStep.OpenRequirements                        
                        step (Step((currentConflict,nextStep,currentRequirement), (currentConflict,currentStep,currentRequirement,compatibleVersions,flags)::priorConflictSteps)) stackpack currentConflict.VersionsToExplore flags


    let startingStep = {
        Relax              = false
        FilteredVersions   = Map.empty
        CurrentResolution  = Map.empty
        ClosedRequirements = Set.empty
        OpenRequirements   = rootDependencies
    }

    let currentRequirement = getCurrentRequirement packageFilter startingStep.OpenRequirements (Dictionary())

    let status =
        let getVersionsF = getVersionsF currentRequirement.Sources ResolverStrategy.Max groupName
        Resolution.Conflict(startingStep,Set.empty,currentRequirement,getVersionsF)


    let currentConflict : ConflictState = {
        Status               = (status : Resolution)
        LastConflictReported = DateTime.Now
        TryRelaxed           = false
        GlobalOverride       = false
        Conflicts            = (Set.empty : Set<PackageRequirement>)
        VersionsToExplore    = (Seq.empty : seq<SemVerInfo * PackageSource list>)
    }

    let stackpack = {
        ExploredPackages     = Dictionary<PackageName*SemVerInfo,ResolvedPackage>()
        KnownConflicts       = (HashSet() : HashSet<Set<PackageRequirement> * ((SemVerInfo * PackageSource list) list * bool) option>)
        ConflictHistory      = (Dictionary() : Dictionary<PackageName, int>)
    }

    let flags =
        StepFlags
            (   ready       = false
            ,   useUnlisted = false
            ,   hasUnlisted = false
            ,   forceBreak  = false
            ,   firstTrial  = true
            ,   unlistedSearch = false
            )

    match step (Step((currentConflict,startingStep,currentRequirement),[])) stackpack Seq.empty flags  with
    | { Status = Resolution.Conflict _ } as conflict ->
        if conflict.TryRelaxed then
            stackpack.KnownConflicts.Clear()
            stackpack.ConflictHistory.Clear()
            (step (Step((conflict
                        ,{startingStep with Relax=true}
                        ,currentRequirement),[])) 
                  stackpack Seq.empty flags).Status
        else
            conflict.Status
    | x -> x.Status
<|MERGE_RESOLUTION|>--- conflicted
+++ resolved
@@ -154,7 +154,6 @@
         | [] -> errorReport
         | req::conflicts ->
             
-<<<<<<< HEAD
             errorReport.AddLine (sprintf "  Could not resolve package %O %O:" req.Name req.VersionRequirement.Range)
             let hasPrereleases =
                 conflicts |> List.exists (fun r -> r.VersionRequirement.PreReleases <> PreReleaseStatus.No)
@@ -211,7 +210,7 @@
     | Resolution.Ok model -> model
     | Resolution.Conflict _ as res ->
         failwithf  "There was a version conflict during package resolution.\n\
-                    %s\n  Please try to relax some conditions." (getErrorText true res)
+                    %s\n  Please try to relax some conditions or resolve the conflict manually (see http://fsprojects.github.io/Paket/nuget-dependencies.html#Use-exactly-this-version-constraint)." (getErrorText true res)
 
 
     let isDone = function
@@ -225,23 +224,6 @@
     member self.GetModelOrFail () = Resolution.getModelOrFail self
     member self.IsDone = Resolution.isDone self
 
-=======
-            errorText.ToString()
-
-    member this.GetModelOrFail() = 
-        match this with
-        | Resolution.Ok model -> model
-        | Resolution.Conflict(_) -> 
-            "There was a version conflict during package resolution." + Environment.NewLine +
-                this.GetErrorText(true)  + Environment.NewLine +
-                "  Please try to relax some conditions or resolve the conflict manually (see http://fsprojects.github.io/Paket/nuget-dependencies.html#Use-exactly-this-version-constraint)."
-            |> failwithf "%s"
-
-    member this.IsDone =
-        match this with
-        | Resolution.Ok _ -> true
-        | _ -> false
->>>>>>> 990b9b93
 
 let calcOpenRequirements (exploredPackage:ResolvedPackage,globalFrameworkRestrictions,(versionToExplore,_),dependency,resolverStep:ResolverStep) =
     let dependenciesByName =
