﻿// Auto-Generated by FAKE; do not edit
namespace System
open System.Reflection

[<assembly: AssemblyTitleAttribute("Paket")>]
[<assembly: AssemblyProductAttribute("Paket")>]
[<assembly: AssemblyCompanyAttribute("Paket team")>]
[<assembly: AssemblyDescriptionAttribute("A dependency manager for .NET with support for NuGet packages and git repositories.")>]
<<<<<<< HEAD
[<assembly: AssemblyVersionAttribute("5.237.2")>]
[<assembly: AssemblyFileVersionAttribute("5.237.2")>]
[<assembly: AssemblyInformationalVersionAttribute("5.237.2")>]
=======
[<assembly: AssemblyVersionAttribute("5.237.6")>]
[<assembly: AssemblyFileVersionAttribute("5.237.6")>]
[<assembly: AssemblyInformationalVersionAttribute("5.237.6")>]
>>>>>>> 0e7daef3
do ()

module internal AssemblyVersionInformation =
    let [<Literal>] AssemblyTitle = "Paket"
    let [<Literal>] AssemblyProduct = "Paket"
    let [<Literal>] AssemblyCompany = "Paket team"
    let [<Literal>] AssemblyDescription = "A dependency manager for .NET with support for NuGet packages and git repositories."
<<<<<<< HEAD
    let [<Literal>] AssemblyVersion = "5.237.2"
    let [<Literal>] AssemblyFileVersion = "5.237.2"
    let [<Literal>] AssemblyInformationalVersion = "5.237.2"
=======
    let [<Literal>] AssemblyVersion = "5.237.6"
    let [<Literal>] AssemblyFileVersion = "5.237.6"
    let [<Literal>] AssemblyInformationalVersion = "5.237.6"
>>>>>>> 0e7daef3
<|MERGE_RESOLUTION|>--- conflicted
+++ resolved
@@ -6,15 +6,9 @@
 [<assembly: AssemblyProductAttribute("Paket")>]
 [<assembly: AssemblyCompanyAttribute("Paket team")>]
 [<assembly: AssemblyDescriptionAttribute("A dependency manager for .NET with support for NuGet packages and git repositories.")>]
-<<<<<<< HEAD
-[<assembly: AssemblyVersionAttribute("5.237.2")>]
-[<assembly: AssemblyFileVersionAttribute("5.237.2")>]
-[<assembly: AssemblyInformationalVersionAttribute("5.237.2")>]
-=======
 [<assembly: AssemblyVersionAttribute("5.237.6")>]
 [<assembly: AssemblyFileVersionAttribute("5.237.6")>]
 [<assembly: AssemblyInformationalVersionAttribute("5.237.6")>]
->>>>>>> 0e7daef3
 do ()
 
 module internal AssemblyVersionInformation =
@@ -22,12 +16,6 @@
     let [<Literal>] AssemblyProduct = "Paket"
     let [<Literal>] AssemblyCompany = "Paket team"
     let [<Literal>] AssemblyDescription = "A dependency manager for .NET with support for NuGet packages and git repositories."
-<<<<<<< HEAD
-    let [<Literal>] AssemblyVersion = "5.237.2"
-    let [<Literal>] AssemblyFileVersion = "5.237.2"
-    let [<Literal>] AssemblyInformationalVersion = "5.237.2"
-=======
     let [<Literal>] AssemblyVersion = "5.237.6"
     let [<Literal>] AssemblyFileVersion = "5.237.6"
-    let [<Literal>] AssemblyInformationalVersion = "5.237.6"
->>>>>>> 0e7daef3
+    let [<Literal>] AssemblyInformationalVersion = "5.237.6"